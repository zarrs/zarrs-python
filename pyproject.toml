--- conflicted
+++ resolved
@@ -19,23 +19,8 @@
 ]
 dynamic = ["version"]
 dependencies = [
-<<<<<<< HEAD
-    'asciitree',
-    'numpy>=1.24',
-    'fasteners',
-    'numcodecs[msgpack]>=0.10.0',
-    'fsspec>2024',
-    'crc32c',
-    'zstandard',
-    'typing_extensions',
-    'donfig',
-    'pytest',
-    'universal_pathlib>=0.2.0',
+    "numpy>=1.24",
     "zarr @ git+https://github.com/zarr-developers/zarr-python",
-=======
-    "numpy>=1.24",
-    "zarr>=3.0.3,<3.1",
->>>>>>> 14eb5d40
 ]
 
 [dependency-groups]
