from __future__ import annotations

import asyncio
import json
from dataclasses import dataclass
from typing import TYPE_CHECKING, TypedDict
from warnings import warn

import numpy as np
from zarr.abc.codec import Codec, CodecPipeline
from zarr.codecs._v2 import V2Codec
from zarr.core import BatchedCodecPipeline
from zarr.core.config import config
from zarr.core.metadata import ArrayMetadata, ArrayV2Metadata, ArrayV3Metadata

if TYPE_CHECKING:
    from collections.abc import Iterable, Iterator
    from typing import Self

    from zarr.abc.store import ByteGetter, ByteSetter, Store
    from zarr.core.array_spec import ArraySpec
    from zarr.core.buffer import Buffer, NDArrayLike, NDBuffer
    from zarr.core.chunk_grids import ChunkGrid
    from zarr.core.indexing import SelectorTuple
    from zarr.dtype import ZDType

from ._internal import CodecPipelineImpl
from .utils import (
    CollapsedDimensionError,
    DiscontiguousArrayError,
    FillValueNoneError,
    get_implicit_fill_value,
    make_chunk_info_for_rust_with_indices,
)


class UnsupportedDataTypeError(Exception):
    pass


class UnsupportedMetadataError(Exception):
    pass


def get_codec_pipeline_impl(
    metadata: ArrayMetadata, store: Store, *, strict: bool
) -> CodecPipelineImpl | None:
    try:
        array_metadata_json = json.dumps(metadata.to_dict())
        # Maintain old behavior: https://github.com/zarrs/zarrs-python/tree/b36ba797cafec77f5f41a25316be02c718a2b4f8?tab=readme-ov-file#configuration
        validate_checksums = config.get("codec_pipeline.validate_checksums", True)
        if validate_checksums is None:
            validate_checksums = True
        return CodecPipelineImpl(
            array_metadata_json,
            store_config=store,
            validate_checksums=validate_checksums,
            chunk_concurrent_minimum=config.get(
                "codec_pipeline.chunk_concurrent_minimum", None
            ),
            chunk_concurrent_maximum=config.get(
                "codec_pipeline.chunk_concurrent_maximum", None
            ),
            num_threads=config.get("threading.max_workers", None),
            direct_io=config.get("codec_pipeline.direct_io", False),
            fill_value=get_implicit_fill_value(metadata.dtype, metadata.fill_value),
            dtype_str=str(metadata.dtype.to_native_dtype()),
        )
<<<<<<< HEAD
    except (TypeError, ValueError) as e:
=======
    except TypeError as e:
        if strict:
            raise UnsupportedMetadataError() from e

>>>>>>> 3f39ca8a
        warn(
            f"Array is unsupported by ZarrsCodecPipeline: {e}",
            category=UserWarning,
        )
        return None


def get_codec_pipeline_fallback(
    metadata: ArrayMetadata, *, strict: bool
) -> BatchedCodecPipeline | None:
    if strict:
        return None
    else:
        codecs = array_metadata_to_codecs(metadata)
        return BatchedCodecPipeline.from_codecs(codecs)


class ZarrsCodecPipelineState(TypedDict):
    codec_metadata_json: str
    codecs: tuple[Codec, ...]


def array_metadata_to_codecs(metadata: ArrayMetadata) -> list[Codec]:
    if isinstance(metadata, ArrayV3Metadata):
        return metadata.codecs
    elif isinstance(metadata, ArrayV2Metadata):
        v2_codec = V2Codec(filters=metadata.filters, compressor=metadata.compressor)
        return [v2_codec]


@dataclass
class ZarrsCodecPipeline(CodecPipeline):
    metadata: ArrayMetadata
    store: Store
    impl: CodecPipelineImpl | None
    python_impl: BatchedCodecPipeline | None

    def __getstate__(self) -> ZarrsCodecPipelineState:
        return {"metadata": self.metadata, "store": self.store}

    def __setstate__(self, state: ZarrsCodecPipelineState):
        self.metadata = state["metadata"]
        self.store = state["store"]
        strict = config.get("codec_pipeline.strict", False)
        self.impl = get_codec_pipeline_impl(self.metadata, self.store, strict=strict)
        self.python_impl = get_codec_pipeline_fallback(self.metadata, strict=strict)

    def evolve_from_array_spec(self, array_spec: ArraySpec) -> Self:
        return self

    @classmethod
    def from_codecs(cls, codecs: Iterable[Codec]) -> Self:
        return BatchedCodecPipeline.from_codecs(codecs)

    @classmethod
    def from_array_metadata_and_store(
        cls, array_metadata: ArrayMetadata, store: Store
    ) -> Self:
        strict = config.get("codec_pipeline.strict", False)
        return cls(
            metadata=array_metadata,
            store=store,
            impl=get_codec_pipeline_impl(array_metadata, store, strict=strict),
            python_impl=get_codec_pipeline_fallback(array_metadata, strict=strict),
        )

    @property
    def supports_partial_decode(self) -> bool:
        return False

    @property
    def supports_partial_encode(self) -> bool:
        return False

    def __iter__(self) -> Iterator[Codec]:
        yield from self.codecs

    def validate(
        self, *, shape: tuple[int, ...], dtype: ZDType, chunk_grid: ChunkGrid
    ) -> None:
        raise NotImplementedError("validate")

    def compute_encoded_size(self, byte_length: int, array_spec: ArraySpec) -> int:
        raise NotImplementedError("compute_encoded_size")

    async def decode(
        self,
        chunk_bytes_and_specs: Iterable[tuple[Buffer | None, ArraySpec]],
    ) -> Iterable[NDBuffer | None]:
        raise NotImplementedError("decode")

    async def encode(
        self,
        chunk_arrays_and_specs: Iterable[tuple[NDBuffer | None, ArraySpec]],
    ) -> Iterable[Buffer | None]:
        raise NotImplementedError("encode")

    async def read(
        self,
        batch_info: Iterable[
            tuple[ByteGetter, ArraySpec, SelectorTuple, SelectorTuple, bool]
        ],
        out: NDBuffer,  # type: ignore
        drop_axes: tuple[int, ...] = (),  # FIXME: unused
    ) -> None:
        # FIXME: Error if array is not in host memory
        if not out.dtype.isnative:
            raise RuntimeError("Non-native byte order not supported")
        try:
            if self.impl is None:
                raise UnsupportedMetadataError()
            self._raise_error_on_unsupported_batch_dtype(batch_info)
            chunks_desc = make_chunk_info_for_rust_with_indices(
                batch_info, drop_axes, out.shape
            )
        except (
            UnsupportedMetadataError,
            DiscontiguousArrayError,
            CollapsedDimensionError,
            UnsupportedDataTypeError,
            FillValueNoneError,
        ):
            if self.python_impl is None:
                raise
            await self.python_impl.read(batch_info, out, drop_axes)
            return None
        else:
            out: NDArrayLike = out.as_ndarray_like()
            await asyncio.to_thread(
                self.impl.retrieve_chunks_and_apply_index,
                chunks_desc.chunk_info_with_indices,
                out,
            )
            return None

    async def write(
        self,
        batch_info: Iterable[
            tuple[ByteSetter, ArraySpec, SelectorTuple, SelectorTuple, bool]
        ],
        value: NDBuffer,  # type: ignore
        drop_axes: tuple[int, ...] = (),
    ) -> None:
        try:
            if self.impl is None:
                raise UnsupportedMetadataError()
            self._raise_error_on_unsupported_batch_dtype(batch_info)
            chunks_desc = make_chunk_info_for_rust_with_indices(
                batch_info, drop_axes, value.shape
            )
        except (
            UnsupportedMetadataError,
            DiscontiguousArrayError,
            CollapsedDimensionError,
            UnsupportedDataTypeError,
            FillValueNoneError,
        ):
            if self.python_impl is None:
                raise
            await self.python_impl.write(batch_info, value, drop_axes)
            return None
        else:
            # FIXME: Error if array is not in host memory
            value_np: NDArrayLike | np.ndarray = value.as_ndarray_like()
            if not value_np.dtype.isnative:
                value_np = np.ascontiguousarray(
                    value_np, dtype=value_np.dtype.newbyteorder("=")
                )
            elif not value_np.flags.c_contiguous:
                value_np = np.ascontiguousarray(value_np)
            await asyncio.to_thread(
                self.impl.store_chunks_with_indices,
                chunks_desc.chunk_info_with_indices,
                value_np,
                chunks_desc.write_empty_chunks,
            )
            return None

    def _raise_error_on_unsupported_batch_dtype(
        self,
        batch_info: Iterable[
            tuple[ByteSetter, ArraySpec, SelectorTuple, SelectorTuple, bool]
        ],
    ):
        # https://github.com/LDeakin/zarrs/blob/0532fe983b7b42b59dbf84e50a2fe5e6f7bad4ce/zarrs_metadata/src/v2_to_v3.rs#L289-L293 for VSUMm
        # Further, our pipeline does not support variable-length objects due to limitations on decode_into, so object/np.dtypes.StringDType is also out
        if any(
            info.dtype.to_native_dtype().kind in {"V", "S", "U", "M", "m", "O", "T"}
            for (_, info, _, _, _) in batch_info
        ):
            raise UnsupportedDataTypeError()<|MERGE_RESOLUTION|>--- conflicted
+++ resolved
@@ -66,14 +66,10 @@
             fill_value=get_implicit_fill_value(metadata.dtype, metadata.fill_value),
             dtype_str=str(metadata.dtype.to_native_dtype()),
         )
-<<<<<<< HEAD
     except (TypeError, ValueError) as e:
-=======
-    except TypeError as e:
         if strict:
             raise UnsupportedMetadataError() from e
 
->>>>>>> 3f39ca8a
         warn(
             f"Array is unsupported by ZarrsCodecPipeline: {e}",
             category=UserWarning,
