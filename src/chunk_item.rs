use std::num::NonZeroU64;

use pyo3::{
    Bound, PyAny, PyErr, PyResult,
    exceptions::{PyIndexError, PyValueError},
    pyclass, pymethods,
    types::{PyAnyMethods, PyBytes, PyBytesMethods, PyInt, PySlice, PySliceMethods as _},
};
use pyo3_stub_gen::derive::{gen_stub_pyclass, gen_stub_pymethods};
<<<<<<< HEAD
use zarrs::{array_subset::ArraySubset, storage::StoreKey};

use crate::utils::PyErrExt;

pub fn fill_value_to_bytes(dtype: &str, fill_value: &Bound<'_, PyAny>) -> PyResult<Vec<u8>> {
=======
use zarrs::{
    array::{ChunkShape, DataType, FillValue, NamedDataType},
    array_subset::ArraySubset,
    metadata::v3::MetadataV3,
    storage::StoreKey,
};

use crate::utils::PyErrExt;

pub(crate) trait ChunksItem {
    fn key(&self) -> &StoreKey;
    fn shape(&self) -> &[NonZeroU64];
    fn data_type(&self) -> &DataType;
    fn fill_value(&self) -> &FillValue;
}

#[derive(Clone)]
#[gen_stub_pyclass]
#[pyclass]
pub(crate) struct Basic {
    key: StoreKey,
    shape: ChunkShape,
    data_type: DataType,
    fill_value: FillValue,
}

fn fill_value_to_bytes(dtype: &str, fill_value: &Bound<'_, PyAny>) -> PyResult<Vec<u8>> {
>>>>>>> 3cbe4be3
    if dtype == "string" {
        // Match zarr-python 2.x.x string fill value behaviour with a 0 fill value
        // See https://github.com/zarr-developers/zarr-python/issues/2792#issuecomment-2644362122
        if let Ok(fill_value_downcast) = fill_value.cast::<PyInt>() {
            let fill_value_usize: usize = fill_value_downcast.extract()?;
            if fill_value_usize == 0 {
                return Ok(vec![]);
            }
            Err(PyErr::new::<PyValueError, _>(format!(
                "Cannot understand non-zero integer {fill_value_usize} fill value for dtype {dtype}"
            )))?;
        }
    }

    if let Ok(fill_value_downcast) = fill_value.cast::<PyBytes>() {
        Ok(fill_value_downcast.as_bytes().to_vec())
    } else if fill_value.hasattr("tobytes")? {
        Ok(fill_value.call_method0("tobytes")?.extract()?)
    } else {
        Err(PyErr::new::<PyValueError, _>(format!(
            "Unsupported fill value {fill_value:?}"
        )))
    }
}

<<<<<<< HEAD
=======
#[gen_stub_pymethods]
#[pymethods]
impl Basic {
    #[new]
    fn new(byte_interface: &Bound<'_, PyAny>, chunk_spec: &Bound<'_, PyAny>) -> PyResult<Self> {
        let path: String = byte_interface.getattr("path")?.extract()?;

        let shape: Vec<NonZeroU64> = chunk_spec.getattr("shape")?.extract()?;

        let mut dtype: String = chunk_spec
            .getattr("dtype")?
            .call_method0("to_native_dtype")?
            .call_method0("__str__")?
            .extract()?;
        if dtype == "object" {
            // zarrs doesn't understand `object` which is the output of `np.dtype("|O").__str__()`
            // but maps it to "string" internally https://github.com/LDeakin/zarrs/blob/0532fe983b7b42b59dbf84e50a2fe5e6f7bad4ce/zarrs_metadata/src/v2_to_v3.rs#L288
            dtype = String::from("string");
        }
        let data_type = get_data_type_from_dtype(&dtype)?;
        let fill_value: Bound<'_, PyAny> = chunk_spec.getattr("fill_value")?;
        let fill_value = FillValue::new(fill_value_to_bytes(&dtype, &fill_value)?);
        Ok(Self {
            key: StoreKey::new(path).map_py_err::<PyValueError>()?,
            shape,
            data_type,
            fill_value,
        })
    }
}

>>>>>>> 3cbe4be3
#[derive(Clone)]
#[gen_stub_pyclass]
#[pyclass]
pub(crate) struct WithSubset {
    pub key: StoreKey,
    pub chunk_subset: ArraySubset,
    pub subset: ArraySubset,
    pub chunk_shape_u64: Vec<u64>,
    pub chunk_shape: Vec<NonZeroU64>,
    pub num_elements: u64,
}

#[gen_stub_pymethods]
#[pymethods]
impl WithSubset {
    #[new]
    #[allow(clippy::needless_pass_by_value)]
    fn new(
        key: String,
        chunk_subset: Vec<Bound<'_, PySlice>>,
        chunk_shape: Vec<u64>,
        subset: Vec<Bound<'_, PySlice>>,
        shape: Vec<u64>,
    ) -> PyResult<Self> {
<<<<<<< HEAD
        let chunk_subset = selection_to_array_subset(&chunk_subset, &chunk_shape)?;
=======
        let chunk_subset = selection_to_array_subset(&chunk_subset, &item.shape)?;
        let shape: Vec<NonZeroU64> = shape
            .into_iter()
            .map(|dim| {
                NonZeroU64::new(dim).ok_or_else(|| {
                    PyErr::new::<PyValueError, _>(
                        "subset dimensions must be greater than zero".to_string(),
                    )
                })
            })
            .collect::<PyResult<Vec<NonZeroU64>>>()?;
>>>>>>> 3cbe4be3
        let subset = selection_to_array_subset(&subset, &shape)?;
        // Check that subset and chunk_subset have the same number of elements.
        // This permits broadcasting of a constant input.
        if subset.num_elements() != chunk_subset.num_elements() && subset.num_elements() > 1 {
            return Err(PyErr::new::<PyIndexError, _>(format!(
                "the size of the chunk subset {chunk_subset} and input/output subset {subset} are incompatible",
            )));
        }

        Ok(Self {
            key: StoreKey::new(key).map_py_err::<PyValueError>()?,
            chunk_subset,
            subset,
            chunk_shape: chunk_shape
                .iter()
                .map(|v| NonZeroU64::new(*v).unwrap())
                .collect(), // TODO: Unwrap
            num_elements: chunk_shape.iter().product(),
            chunk_shape_u64: chunk_shape,
        })
    }
}

<<<<<<< HEAD
=======
impl ChunksItem for Basic {
    fn key(&self) -> &StoreKey {
        &self.key
    }
    fn shape(&self) -> &[NonZeroU64] {
        &self.shape
    }
    fn data_type(&self) -> &DataType {
        &self.data_type
    }
    fn fill_value(&self) -> &FillValue {
        &self.fill_value
    }
}

impl ChunksItem for WithSubset {
    fn key(&self) -> &StoreKey {
        &self.item.key
    }
    fn shape(&self) -> &[NonZeroU64] {
        &self.item.shape
    }
    fn data_type(&self) -> &DataType {
        &self.item.data_type
    }
    fn fill_value(&self) -> &FillValue {
        &self.item.fill_value
    }
}

fn get_data_type_from_dtype(dtype: &str) -> PyResult<DataType> {
    let data_type =
        NamedDataType::try_from(&MetadataV3::new(dtype)).map_py_err::<PyRuntimeError>()?;
    Ok(data_type.into())
}

>>>>>>> 3cbe4be3
fn slice_to_range(slice: &Bound<'_, PySlice>, length: isize) -> PyResult<std::ops::Range<u64>> {
    let indices = slice.indices(length)?;
    if indices.start < 0 {
        Err(PyErr::new::<PyValueError, _>(
            "slice start must be greater than or equal to 0".to_string(),
        ))
    } else if indices.stop < 0 {
        Err(PyErr::new::<PyValueError, _>(
            "slice stop must be greater than or equal to 0".to_string(),
        ))
    } else if indices.step != 1 {
        Err(PyErr::new::<PyValueError, _>(
            "slice step must be equal to 1".to_string(),
        ))
    } else {
        Ok(u64::try_from(indices.start)?..u64::try_from(indices.stop)?)
    }
}

fn selection_to_array_subset(
    selection: &[Bound<'_, PySlice>],
    shape: &[NonZeroU64],
) -> PyResult<ArraySubset> {
    if selection.is_empty() {
        Ok(ArraySubset::new_with_shape(vec![1; shape.len()]))
    } else {
        let chunk_ranges = selection
            .iter()
            .zip(shape)
            .map(|(selection, &shape)| slice_to_range(selection, isize::try_from(shape.get())?))
            .collect::<PyResult<Vec<_>>>()?;
        Ok(ArraySubset::new_with_ranges(&chunk_ranges))
    }
}<|MERGE_RESOLUTION|>--- conflicted
+++ resolved
@@ -7,41 +7,11 @@
     types::{PyAnyMethods, PyBytes, PyBytesMethods, PyInt, PySlice, PySliceMethods as _},
 };
 use pyo3_stub_gen::derive::{gen_stub_pyclass, gen_stub_pymethods};
-<<<<<<< HEAD
 use zarrs::{array_subset::ArraySubset, storage::StoreKey};
 
 use crate::utils::PyErrExt;
 
 pub fn fill_value_to_bytes(dtype: &str, fill_value: &Bound<'_, PyAny>) -> PyResult<Vec<u8>> {
-=======
-use zarrs::{
-    array::{ChunkShape, DataType, FillValue, NamedDataType},
-    array_subset::ArraySubset,
-    metadata::v3::MetadataV3,
-    storage::StoreKey,
-};
-
-use crate::utils::PyErrExt;
-
-pub(crate) trait ChunksItem {
-    fn key(&self) -> &StoreKey;
-    fn shape(&self) -> &[NonZeroU64];
-    fn data_type(&self) -> &DataType;
-    fn fill_value(&self) -> &FillValue;
-}
-
-#[derive(Clone)]
-#[gen_stub_pyclass]
-#[pyclass]
-pub(crate) struct Basic {
-    key: StoreKey,
-    shape: ChunkShape,
-    data_type: DataType,
-    fill_value: FillValue,
-}
-
-fn fill_value_to_bytes(dtype: &str, fill_value: &Bound<'_, PyAny>) -> PyResult<Vec<u8>> {
->>>>>>> 3cbe4be3
     if dtype == "string" {
         // Match zarr-python 2.x.x string fill value behaviour with a 0 fill value
         // See https://github.com/zarr-developers/zarr-python/issues/2792#issuecomment-2644362122
@@ -67,49 +37,14 @@
     }
 }
 
-<<<<<<< HEAD
-=======
-#[gen_stub_pymethods]
-#[pymethods]
-impl Basic {
-    #[new]
-    fn new(byte_interface: &Bound<'_, PyAny>, chunk_spec: &Bound<'_, PyAny>) -> PyResult<Self> {
-        let path: String = byte_interface.getattr("path")?.extract()?;
-
-        let shape: Vec<NonZeroU64> = chunk_spec.getattr("shape")?.extract()?;
-
-        let mut dtype: String = chunk_spec
-            .getattr("dtype")?
-            .call_method0("to_native_dtype")?
-            .call_method0("__str__")?
-            .extract()?;
-        if dtype == "object" {
-            // zarrs doesn't understand `object` which is the output of `np.dtype("|O").__str__()`
-            // but maps it to "string" internally https://github.com/LDeakin/zarrs/blob/0532fe983b7b42b59dbf84e50a2fe5e6f7bad4ce/zarrs_metadata/src/v2_to_v3.rs#L288
-            dtype = String::from("string");
-        }
-        let data_type = get_data_type_from_dtype(&dtype)?;
-        let fill_value: Bound<'_, PyAny> = chunk_spec.getattr("fill_value")?;
-        let fill_value = FillValue::new(fill_value_to_bytes(&dtype, &fill_value)?);
-        Ok(Self {
-            key: StoreKey::new(path).map_py_err::<PyValueError>()?,
-            shape,
-            data_type,
-            fill_value,
-        })
-    }
-}
-
->>>>>>> 3cbe4be3
 #[derive(Clone)]
 #[gen_stub_pyclass]
 #[pyclass]
 pub(crate) struct WithSubset {
-    pub key: StoreKey,
+    key: StoreKey,
     pub chunk_subset: ArraySubset,
     pub subset: ArraySubset,
-    pub chunk_shape_u64: Vec<u64>,
-    pub chunk_shape: Vec<NonZeroU64>,
+    shape: Vec<NonZeroU64>,
     pub num_elements: u64,
 }
 
@@ -125,11 +60,8 @@
         subset: Vec<Bound<'_, PySlice>>,
         shape: Vec<u64>,
     ) -> PyResult<Self> {
-<<<<<<< HEAD
-        let chunk_subset = selection_to_array_subset(&chunk_subset, &chunk_shape)?;
-=======
-        let chunk_subset = selection_to_array_subset(&chunk_subset, &item.shape)?;
-        let shape: Vec<NonZeroU64> = shape
+        let num_elements = chunk_shape.iter().product();
+        let shape_nonzero_u64: Vec<NonZeroU64> = shape
             .into_iter()
             .map(|dim| {
                 NonZeroU64::new(dim).ok_or_else(|| {
@@ -139,8 +71,18 @@
                 })
             })
             .collect::<PyResult<Vec<NonZeroU64>>>()?;
->>>>>>> 3cbe4be3
-        let subset = selection_to_array_subset(&subset, &shape)?;
+        let chunk_shape_nonzero_u64: Vec<NonZeroU64> = chunk_shape
+            .into_iter()
+            .map(|dim| {
+                NonZeroU64::new(dim).ok_or_else(|| {
+                    PyErr::new::<PyValueError, _>(
+                        "subset dimensions must be greater than zero".to_string(),
+                    )
+                })
+            })
+            .collect::<PyResult<Vec<NonZeroU64>>>()?;
+        let chunk_subset = selection_to_array_subset(&chunk_subset, &chunk_shape_nonzero_u64)?;
+        let subset = selection_to_array_subset(&subset, &shape_nonzero_u64)?;
         // Check that subset and chunk_subset have the same number of elements.
         // This permits broadcasting of a constant input.
         if subset.num_elements() != chunk_subset.num_elements() && subset.num_elements() > 1 {
@@ -153,55 +95,20 @@
             key: StoreKey::new(key).map_py_err::<PyValueError>()?,
             chunk_subset,
             subset,
-            chunk_shape: chunk_shape
-                .iter()
-                .map(|v| NonZeroU64::new(*v).unwrap())
-                .collect(), // TODO: Unwrap
-            num_elements: chunk_shape.iter().product(),
-            chunk_shape_u64: chunk_shape,
+            shape: chunk_shape_nonzero_u64,
+            num_elements,
         })
     }
 }
-
-<<<<<<< HEAD
-=======
-impl ChunksItem for Basic {
-    fn key(&self) -> &StoreKey {
+impl WithSubset {
+    pub fn key(&self) -> &StoreKey {
         &self.key
     }
-    fn shape(&self) -> &[NonZeroU64] {
+    pub fn shape(&self) -> &[NonZeroU64] {
         &self.shape
-    }
-    fn data_type(&self) -> &DataType {
-        &self.data_type
-    }
-    fn fill_value(&self) -> &FillValue {
-        &self.fill_value
     }
 }
 
-impl ChunksItem for WithSubset {
-    fn key(&self) -> &StoreKey {
-        &self.item.key
-    }
-    fn shape(&self) -> &[NonZeroU64] {
-        &self.item.shape
-    }
-    fn data_type(&self) -> &DataType {
-        &self.item.data_type
-    }
-    fn fill_value(&self) -> &FillValue {
-        &self.item.fill_value
-    }
-}
-
-fn get_data_type_from_dtype(dtype: &str) -> PyResult<DataType> {
-    let data_type =
-        NamedDataType::try_from(&MetadataV3::new(dtype)).map_py_err::<PyRuntimeError>()?;
-    Ok(data_type.into())
-}
-
->>>>>>> 3cbe4be3
 fn slice_to_range(slice: &Bound<'_, PySlice>, length: isize) -> PyResult<std::ops::Range<u64>> {
     let indices = slice.indices(length)?;
     if indices.start < 0 {
