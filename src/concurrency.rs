use pyo3::PyResult;
use zarrs::array::{
    RecommendedConcurrency, codec::ArrayCodecTraits, codec::CodecOptions,
    concurrency::calc_concurrency_outer_inner,
};

use crate::{CodecPipelineImpl, chunk_item::WithSubset, utils::PyCodecErrExt as _};

pub trait ChunkConcurrentLimitAndCodecOptions {
    fn get_chunk_concurrent_limit_and_codec_options(
        &self,
        codec_pipeline_impl: &CodecPipelineImpl,
    ) -> PyResult<Option<(usize, CodecOptions)>>;
}

impl ChunkConcurrentLimitAndCodecOptions for Vec<WithSubset> {
    fn get_chunk_concurrent_limit_and_codec_options(
        &self,
        codec_pipeline_impl: &CodecPipelineImpl,
    ) -> PyResult<Option<(usize, CodecOptions)>> {
        let num_chunks = self.len();
        let Some(item) = self.first() else {
            return Ok(None);
        };

        let codec_concurrency = codec_pipeline_impl
            .codec_chain
<<<<<<< HEAD
            .recommended_concurrency(&item.chunk_shape, &codec_pipeline_impl.data_type)
=======
            .recommended_concurrency(chunk_descriptions0.shape(), chunk_descriptions0.data_type())
>>>>>>> 3cbe4be3
            .map_codec_err()?;

        let min_concurrent_chunks =
            std::cmp::min(codec_pipeline_impl.chunk_concurrent_minimum, num_chunks);
        let max_concurrent_chunks =
            std::cmp::max(codec_pipeline_impl.chunk_concurrent_maximum, num_chunks);
        let (chunk_concurrent_limit, codec_concurrent_limit) = calc_concurrency_outer_inner(
            codec_pipeline_impl.num_threads,
            &RecommendedConcurrency::new(min_concurrent_chunks..max_concurrent_chunks),
            &codec_concurrency,
        );
<<<<<<< HEAD
        let mut codec_options = codec_pipeline_impl.codec_options.clone();
        codec_options.set_concurrent_target(codec_concurrent_limit);
=======
        let codec_options = codec_pipeline_impl
            .codec_options
            .with_concurrent_target(codec_concurrent_limit);
>>>>>>> 3cbe4be3
        Ok(Some((chunk_concurrent_limit, codec_options)))
    }
}<|MERGE_RESOLUTION|>--- conflicted
+++ resolved
@@ -25,11 +25,7 @@
 
         let codec_concurrency = codec_pipeline_impl
             .codec_chain
-<<<<<<< HEAD
-            .recommended_concurrency(&item.chunk_shape, &codec_pipeline_impl.data_type)
-=======
-            .recommended_concurrency(chunk_descriptions0.shape(), chunk_descriptions0.data_type())
->>>>>>> 3cbe4be3
+            .recommended_concurrency(item.shape(), &codec_pipeline_impl.data_type)
             .map_codec_err()?;
 
         let min_concurrent_chunks =
@@ -41,14 +37,9 @@
             &RecommendedConcurrency::new(min_concurrent_chunks..max_concurrent_chunks),
             &codec_concurrency,
         );
-<<<<<<< HEAD
-        let mut codec_options = codec_pipeline_impl.codec_options.clone();
-        codec_options.set_concurrent_target(codec_concurrent_limit);
-=======
         let codec_options = codec_pipeline_impl
             .codec_options
             .with_concurrent_target(codec_concurrent_limit);
->>>>>>> 3cbe4be3
         Ok(Some((chunk_concurrent_limit, codec_options)))
     }
 }