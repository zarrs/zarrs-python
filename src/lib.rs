#![warn(clippy::pedantic)]
#![allow(clippy::module_name_repetitions)]

use std::borrow::Cow;
use std::collections::HashMap;
use std::ptr::NonNull;
use std::sync::Arc;

use chunk_item::WithSubset;
use itertools::Itertools;
use numpy::npyffi::PyArrayObject;
use numpy::{PyArrayDescrMethods, PyUntypedArray, PyUntypedArrayMethods};
use pyo3::exceptions::{PyRuntimeError, PyTypeError, PyValueError};
use pyo3::prelude::*;
use pyo3_stub_gen::define_stub_info_gatherer;
use pyo3_stub_gen::derive::{gen_stub_pyclass, gen_stub_pymethods};
use rayon::iter::{IntoParallelIterator, ParallelIterator};
use rayon_iter_concurrent_limit::iter_concurrent_limit;
use unsafe_cell_slice::UnsafeCellSlice;
use utils::is_whole_chunk;
use zarrs::array::codec::ArrayBytesDecodeIntoTarget;
use zarrs::array::codec::{
<<<<<<< HEAD
    ArrayBytesDecodeIntoTarget, ArrayPartialDecoderTraits, ArrayToBytesCodecTraits, CodecOptions,
    StoragePartialDecoder,
};
use zarrs::array::{
    ArrayBytes, ArrayBytesFixedDisjointView, ArrayMetadata, CodecChain, DataType, DataTypeExt,
    FillValue, copy_fill_value_into, update_array_bytes,
=======
    ArrayPartialDecoderTraits, ArrayToBytesCodecTraits, CodecOptions, StoragePartialDecoder,
};
use zarrs::array::{
    ArrayBytes, ArrayBytesFixedDisjointView, ArrayMetadata, ChunkShapeTraits, CodecChain,
    DataTypeExt, FillValue, copy_fill_value_into, update_array_bytes,
>>>>>>> 3cbe4be3
};
use zarrs::array_subset::ArraySubset;
use zarrs::config::global_config;
use zarrs::convert::{
<<<<<<< HEAD
    ArrayMetadataV2ToV3Error, array_metadata_v2_to_v3, codec_metadata_v2_to_v3,
    data_type_metadata_v2_to_v3, fill_value_metadata_v2_to_v3,
=======
    ArrayMetadataV2ToV3Error, codec_metadata_v2_to_v3, data_type_metadata_v2_to_v3,
>>>>>>> 3cbe4be3
};
use zarrs::metadata::v2::data_type_metadata_v2_to_endianness;
use zarrs::metadata::v3::MetadataV3;
use zarrs::storage::{ReadableWritableListableStorage, StorageHandle, StoreKey};

mod chunk_item;
mod concurrency;
mod runtime;
mod store;
#[cfg(test)]
mod tests;
mod utils;

use crate::chunk_item::fill_value_to_bytes;
use crate::concurrency::ChunkConcurrentLimitAndCodecOptions;
use crate::store::StoreConfig;
use crate::utils::{PyCodecErrExt, PyErrExt as _, PyUntypedArrayExt as _};

// TODO: Use a OnceLock for store with get_or_try_init when stabilised?
#[gen_stub_pyclass]
#[pyclass]
pub struct CodecPipelineImpl {
    pub(crate) store: ReadableWritableListableStorage,
    pub(crate) codec_chain: Arc<CodecChain>,
    pub(crate) codec_options: CodecOptions,
    pub(crate) chunk_concurrent_minimum: usize,
    pub(crate) chunk_concurrent_maximum: usize,
    pub(crate) num_threads: usize,
    pub(crate) fill_value: FillValue,
    pub(crate) data_type: DataType,
}

impl CodecPipelineImpl {
    fn retrieve_chunk_bytes<'a>(
        &self,
        item: &WithSubset,
        codec_chain: &CodecChain,
        codec_options: &CodecOptions,
    ) -> PyResult<ArrayBytes<'a>> {
        let value_encoded = self.store.get(&item.key).map_py_err::<PyRuntimeError>()?;
        let value_decoded = if let Some(value_encoded) = value_encoded {
            let value_encoded: Vec<u8> = value_encoded.into(); // zero-copy in this case
            codec_chain
                .decode(
                    value_encoded.into(),
<<<<<<< HEAD
                    &item.chunk_shape,
                    &self.data_type,
                    &self.fill_value,
=======
                    item.shape(),
                    item.data_type(),
                    item.fill_value(),
>>>>>>> 3cbe4be3
                    codec_options,
                )
                .map_codec_err()?
        } else {
<<<<<<< HEAD
            ArrayBytes::new_fill_value(&self.data_type, item.num_elements, &self.fill_value)
                .map_py_err::<PyRuntimeError>()?
=======
            ArrayBytes::new_fill_value(
                item.data_type(),
                item.shape().num_elements_u64(),
                item.fill_value(),
            )
            .map_py_err::<PyRuntimeError>()?
>>>>>>> 3cbe4be3
        };
        Ok(value_decoded)
    }

    fn store_chunk_bytes(
        &self,
        item: &WithSubset,
        codec_chain: &CodecChain,
        value_decoded: ArrayBytes,
        codec_options: &CodecOptions,
    ) -> PyResult<()> {
        value_decoded
<<<<<<< HEAD
            .validate(item.num_elements, &self.data_type)
            .map_codec_err()?;

        if value_decoded.is_fill_value(&self.fill_value) {
            self.store.erase(&item.key).map_py_err::<PyRuntimeError>()
=======
            .validate(item.shape().num_elements_u64(), item.data_type())
            .map_codec_err()?;

        if value_decoded.is_fill_value(item.fill_value()) {
            self.store.erase(item.key()).map_py_err::<PyRuntimeError>()
>>>>>>> 3cbe4be3
        } else {
            let value_encoded = codec_chain
                .encode(
                    value_decoded,
<<<<<<< HEAD
                    &item.chunk_shape,
                    &self.data_type,
                    &self.fill_value,
=======
                    item.shape(),
                    item.data_type(),
                    item.fill_value(),
>>>>>>> 3cbe4be3
                    codec_options,
                )
                .map(Cow::into_owned)
                .map_codec_err()?;

            // Store the encoded chunk
            self.store
                .set(&item.key, value_encoded.into())
                .map_py_err::<PyRuntimeError>()
        }
    }

    fn store_chunk_subset_bytes(
        &self,
        item: &WithSubset,
        codec_chain: &CodecChain,
        chunk_subset_bytes: ArrayBytes,
        chunk_subset: &ArraySubset,
        codec_options: &CodecOptions,
    ) -> PyResult<()> {
<<<<<<< HEAD
        let chunk_shape = item
            .chunk_shape
            .clone()
            .into_iter()
            .map(|v| u64::from(v))
            .collect::<Vec<u64>>();
        if !chunk_subset.inbounds_shape(&chunk_shape) {
=======
        let array_shape = item.shape();
        if !chunk_subset.inbounds_shape(bytemuck::must_cast_slice(array_shape)) {
>>>>>>> 3cbe4be3
            return Err(PyErr::new::<PyValueError, _>(format!(
                "chunk subset ({chunk_subset}) is out of bounds for array shape ({chunk_shape:?})"
            )));
        }
<<<<<<< HEAD
        let data_type_size = self.data_type.size();

        if chunk_subset.start().iter().all(|&o| o == 0) && chunk_subset.shape() == chunk_shape {
=======
        let data_type_size = item.data_type().size();

        if chunk_subset.start().iter().all(|&o| o == 0)
            && chunk_subset.shape() == bytemuck::must_cast_slice::<_, u64>(array_shape)
        {
>>>>>>> 3cbe4be3
            // Fast path if the chunk subset spans the entire chunk, no read required
            self.store_chunk_bytes(item, codec_chain, chunk_subset_bytes, codec_options)
        } else {
            // Validate the chunk subset bytes
            chunk_subset_bytes
<<<<<<< HEAD
                .validate(chunk_subset.num_elements(), &self.data_type)
=======
                .validate(chunk_subset.num_elements(), item.data_type())
>>>>>>> 3cbe4be3
                .map_codec_err()?;

            // Retrieve the chunk
            let chunk_bytes_old = self.retrieve_chunk_bytes(item, codec_chain, codec_options)?;

            // Update the chunk
            let chunk_bytes_new = update_array_bytes(
                chunk_bytes_old,
<<<<<<< HEAD
                &chunk_shape,
=======
                bytemuck::must_cast_slice(array_shape),
>>>>>>> 3cbe4be3
                chunk_subset,
                &chunk_subset_bytes,
                data_type_size,
            )
            .map_codec_err()?;

            // Store the updated chunk
            self.store_chunk_bytes(item, codec_chain, chunk_bytes_new, codec_options)
        }
    }

    fn py_untyped_array_to_array_object<'a>(
        value: &'a Bound<'_, PyUntypedArray>,
    ) -> &'a PyArrayObject {
        // TODO: Upstream a PyUntypedArray.as_array_ref()?
        //       https://github.com/zarrs/zarrs-python/pull/80/files/75be39184905d688ac04a5f8bca08c5241c458cd#r1918365296
        let array_object_ptr: NonNull<PyArrayObject> = NonNull::new(value.as_array_ptr())
            .expect("bug in numpy crate: Bound<'_, PyUntypedArray>::as_array_ptr unexpectedly returned a null pointer");
        let array_object: &'a PyArrayObject = unsafe {
            // SAFETY: the array object pointed to by array_object_ptr is valid for 'a
            array_object_ptr.as_ref()
        };
        array_object
    }

    fn nparray_to_slice<'a>(value: &'a Bound<'_, PyUntypedArray>) -> Result<&'a [u8], PyErr> {
        if !value.is_c_contiguous() {
            return Err(PyErr::new::<PyValueError, _>(
                "input array must be a C contiguous array".to_string(),
            ));
        }
        let array_object: &PyArrayObject = Self::py_untyped_array_to_array_object(value);
        let array_data = array_object.data.cast::<u8>();
        let array_len = value.len() * value.dtype().itemsize();
        let slice = unsafe {
            // SAFETY: array_data is a valid pointer to a u8 array of length array_len
            debug_assert!(!array_data.is_null());
            std::slice::from_raw_parts(array_data, array_len)
        };
        Ok(slice)
    }

    fn nparray_to_unsafe_cell_slice<'a>(
        value: &'a Bound<'_, PyUntypedArray>,
    ) -> Result<UnsafeCellSlice<'a, u8>, PyErr> {
        if !value.is_c_contiguous() {
            return Err(PyErr::new::<PyValueError, _>(
                "input array must be a C contiguous array".to_string(),
            ));
        }
        let array_object: &PyArrayObject = Self::py_untyped_array_to_array_object(value);
        let array_data = array_object.data.cast::<u8>();
        let array_len = value.len() * value.dtype().itemsize();
        let output = unsafe {
            // SAFETY: array_data is a valid pointer to a u8 array of length array_len
            debug_assert!(!array_data.is_null());
            std::slice::from_raw_parts_mut(array_data, array_len)
        };
        Ok(UnsafeCellSlice::new(output))
    }
}

<<<<<<< HEAD
=======
fn array_metadata_to_codec_metadata_v3(
    metadata: ArrayMetadata,
) -> Result<Vec<MetadataV3>, ArrayMetadataV2ToV3Error> {
    match metadata {
        ArrayMetadata::V3(metadata) => Ok(metadata.codecs),
        ArrayMetadata::V2(metadata) => {
            let endianness = data_type_metadata_v2_to_endianness(&metadata.dtype)
                .map_err(ArrayMetadataV2ToV3Error::InvalidEndianness)?;
            let data_type = data_type_metadata_v2_to_v3(&metadata.dtype)?;

            codec_metadata_v2_to_v3(
                metadata.order,
                metadata.shape.len(),
                &data_type,
                endianness,
                &metadata.filters,
                &metadata.compressor,
            )
        }
    }
}

>>>>>>> 3cbe4be3
#[gen_stub_pymethods]
#[pymethods]
impl CodecPipelineImpl {
    #[pyo3(signature = (
        array_metadata,
        store_config,
        *,
        validate_checksums=false,
        chunk_concurrent_minimum=None,
        chunk_concurrent_maximum=None,
        num_threads=None,
        direct_io=false,
    ))]
    #[new]
    fn new(
        array_metadata: &str,
        mut store_config: StoreConfig,
        validate_checksums: bool,
        chunk_concurrent_minimum: Option<usize>,
        chunk_concurrent_maximum: Option<usize>,
        num_threads: Option<usize>,
        direct_io: bool,
    ) -> PyResult<Self> {
        store_config.direct_io(direct_io);
        let metadata = match serde_json::from_str(array_metadata).map_py_err::<PyTypeError>()? {
            ArrayMetadata::V2(v2) => array_metadata_v2_to_v3(&v2).map_py_err::<PyTypeError>()?,
            ArrayMetadata::V3(v3) => v3,
        };
        let codec_metadata = metadata.codecs;
        let codec_chain =
            Arc::new(CodecChain::from_metadata(&codec_metadata).map_py_err::<PyTypeError>()?);
        let mut codec_options = CodecOptions::default();

<<<<<<< HEAD
        codec_options.set_validate_checksums(validate_checksums);
=======
        let codec_options = CodecOptions::default().with_validate_checksums(validate_checksums);
>>>>>>> 3cbe4be3

        let chunk_concurrent_minimum =
            chunk_concurrent_minimum.unwrap_or(global_config().chunk_concurrent_minimum());
        let chunk_concurrent_maximum =
            chunk_concurrent_maximum.unwrap_or(rayon::current_num_threads());
        let num_threads = num_threads.unwrap_or(rayon::current_num_threads());

        let store: ReadableWritableListableStorage =
            (&store_config).try_into().map_py_err::<PyTypeError>()?;

        let data_type = DataType::from_metadata(&metadata.data_type).map_py_err::<PyTypeError>()?;
        let fill_value = data_type
            .fill_value(&metadata.fill_value)
            .map_py_err::<PyTypeError>()?;

        Ok(Self {
            store,
            codec_chain,
            codec_options,
            chunk_concurrent_minimum,
            chunk_concurrent_maximum,
            num_threads,
            fill_value,
            data_type,
        })
    }

    fn retrieve_chunks_and_apply_index(
        &self,
        py: Python,
        chunk_descriptions: Vec<chunk_item::WithSubset>, // FIXME: Ref / iterable?
        value: &Bound<'_, PyUntypedArray>,
    ) -> PyResult<()> {
        // Get input array
        let output = Self::nparray_to_unsafe_cell_slice(value)?;
        let output_shape: Vec<u64> = value.shape_zarr()?;

        // Adjust the concurrency based on the codec chain and the first chunk description
        let Some((chunk_concurrent_limit, codec_options)) =
            chunk_descriptions.get_chunk_concurrent_limit_and_codec_options(self)?
        else {
            return Ok(());
        };

        // Assemble partial decoders ahead of time and in parallel
        let partial_chunk_descriptions_with_representations = chunk_descriptions
            .iter()
            .filter(|item| !(is_whole_chunk(item)))
            .unique_by(|item| item.key.clone())
            .collect::<Vec<_>>();
        let mut partial_decoder_cache: HashMap<StoreKey, Arc<dyn ArrayPartialDecoderTraits>> =
            HashMap::new();
        if !partial_chunk_descriptions_with_representations.is_empty() {
            let key_decoder_pairs = iter_concurrent_limit!(
                chunk_concurrent_limit,
                partial_chunk_descriptions_with_representations,
                map,
                |item| {
                    let storage_handle = Arc::new(StorageHandle::new(self.store.clone()));
                    let input_handle = StoragePartialDecoder::new(storage_handle, item.key.clone());
                    let partial_decoder = self
                        .codec_chain
                        .clone()
                        .partial_decoder(
                            Arc::new(input_handle),
<<<<<<< HEAD
                            &item.chunk_shape,
                            &self.data_type,
                            &self.fill_value,
=======
                            item.shape(),
                            item.data_type(),
                            item.fill_value(),
>>>>>>> 3cbe4be3
                            &codec_options,
                        )
                        .map_codec_err()?;
                    Ok((item.key.clone(), partial_decoder))
                }
            )
            .collect::<PyResult<Vec<_>>>()?;
            partial_decoder_cache.extend(key_decoder_pairs);
        }

        py.detach(move || {
            // FIXME: the `decode_into` methods only support fixed length data types.
            // For variable length data types, need a codepath with non `_into` methods.
            // Collect all the subsets and copy into value on the Python side?
            let update_chunk_subset = |item| {
                let chunk_item::WithSubset {
                    key,
                    subset,
                    chunk_subset,
                    chunk_shape_u64,
                    ..
                } = item;
                let mut output_view = unsafe {
                    // TODO: Is the following correct?
                    //       can we guarantee that when this function is called from Python with arbitrary arguments?
                    // SAFETY: chunks represent disjoint array subsets
                    ArrayBytesFixedDisjointView::new(
                        output,
                        // TODO: why is data_type in `item`, it should be derived from `output`, no?
<<<<<<< HEAD
                        self.data_type
=======
                        item.data_type()
>>>>>>> 3cbe4be3
                            .fixed_size()
                            .ok_or("variable length data type not supported")
                            .map_py_err::<PyTypeError>()?,
                        &output_shape,
                        subset,
                    )
                    .map_py_err::<PyRuntimeError>()?
                };
                let target = ArrayBytesDecodeIntoTarget::Fixed(&mut output_view);
                // See zarrs::array::Array::retrieve_chunk_subset_into
                if chunk_subset.start().iter().all(|&o| o == 0)
<<<<<<< HEAD
                    && chunk_subset.shape() == chunk_shape_u64
=======
                    && chunk_subset.shape() == bytemuck::must_cast_slice::<_, u64>(item.shape())
>>>>>>> 3cbe4be3
                {
                    // See zarrs::array::Array::retrieve_chunk_into
                    if let Some(chunk_encoded) =
                        self.store.get(&key).map_py_err::<PyRuntimeError>()?
                    {
                        // Decode the encoded data into the output buffer
                        let chunk_encoded: Vec<u8> = chunk_encoded.into();
                        self.codec_chain.decode_into(
                            Cow::Owned(chunk_encoded),
<<<<<<< HEAD
                            &item.chunk_shape,
                            &self.data_type,
                            &self.fill_value,
                            target,
=======
                            item.shape(),
                            item.data_type(),
                            item.fill_value(),
                            ArrayBytesDecodeIntoTarget::Fixed(&mut output_view),
>>>>>>> 3cbe4be3
                            &codec_options,
                        )
                    } else {
                        // The chunk is missing, write the fill value
<<<<<<< HEAD
                        copy_fill_value_into(&self.data_type, &self.fill_value, target)
=======
                        copy_fill_value_into(
                            item.data_type(),
                            item.fill_value(),
                            ArrayBytesDecodeIntoTarget::Fixed(&mut output_view),
                        )
>>>>>>> 3cbe4be3
                    }
                } else {
                    let key = &key;
                    let partial_decoder = partial_decoder_cache.get(key).ok_or_else(|| {
                        PyRuntimeError::new_err(format!("Partial decoder not found for key: {key}"))
                    })?;
<<<<<<< HEAD
                    partial_decoder.partial_decode_into(&chunk_subset, target, &codec_options)
=======
                    partial_decoder.partial_decode_into(
                        &chunk_subset,
                        ArrayBytesDecodeIntoTarget::Fixed(&mut output_view),
                        &codec_options,
                    )
>>>>>>> 3cbe4be3
                }
                .map_codec_err()
            };

            iter_concurrent_limit!(
                chunk_concurrent_limit,
                chunk_descriptions,
                try_for_each,
                update_chunk_subset
            )?;

            Ok(())
        })
    }

    fn store_chunks_with_indices(
        &self,
        py: Python,
        chunk_descriptions: Vec<chunk_item::WithSubset>,
        value: &Bound<'_, PyUntypedArray>,
        write_empty_chunks: bool,
    ) -> PyResult<()> {
        enum InputValue<'a> {
            Array(ArrayBytes<'a>),
            Constant(FillValue),
        }

        // Get input array
        let input_slice = Self::nparray_to_slice(value)?;
        let input = if value.ndim() > 0 {
            // FIXME: Handle variable length data types, convert value to bytes and offsets
            InputValue::Array(ArrayBytes::new_flen(Cow::Borrowed(input_slice)))
        } else {
            InputValue::Constant(FillValue::new(input_slice.to_vec()))
        };
        let input_shape: Vec<u64> = value.shape_zarr()?;

        // Adjust the concurrency based on the codec chain and the first chunk description
        let Some((chunk_concurrent_limit, mut codec_options)) =
            chunk_descriptions.get_chunk_concurrent_limit_and_codec_options(self)?
        else {
            return Ok(());
        };
        codec_options.set_store_empty_chunks(write_empty_chunks);

        py.detach(move || {
            let store_chunk = |item: WithSubset| match &input {
                InputValue::Array(input) => {
                    let chunk_subset_bytes = input
<<<<<<< HEAD
                        .extract_array_subset(&item.subset, &input_shape, &self.data_type)
=======
                        .extract_array_subset(&item.subset, &input_shape, item.item.data_type())
>>>>>>> 3cbe4be3
                        .map_codec_err()?;
                    self.store_chunk_subset_bytes(
                        &item,
                        &self.codec_chain,
                        chunk_subset_bytes,
                        &item.chunk_subset,
                        &codec_options,
                    )
                }
                InputValue::Constant(constant_value) => {
                    let chunk_subset_bytes = ArrayBytes::new_fill_value(
<<<<<<< HEAD
                        &self.data_type,
=======
                        item.data_type(),
>>>>>>> 3cbe4be3
                        item.chunk_subset.num_elements(),
                        constant_value,
                    )
                    .map_py_err::<PyRuntimeError>()?;

                    self.store_chunk_subset_bytes(
                        &item,
                        &self.codec_chain,
                        chunk_subset_bytes,
                        &item.chunk_subset,
                        &codec_options,
                    )
                }
            };

            iter_concurrent_limit!(
                chunk_concurrent_limit,
                chunk_descriptions,
                try_for_each,
                store_chunk
            )?;

            Ok(())
        })
    }
}

/// A Python module implemented in Rust.
#[pymodule]
fn _internal(m: &Bound<'_, PyModule>) -> PyResult<()> {
    m.add("__version__", env!("CARGO_PKG_VERSION"))?;
    m.add_class::<CodecPipelineImpl>()?;
    m.add_class::<chunk_item::WithSubset>()?;
    Ok(())
}

define_stub_info_gatherer!(stub_info);<|MERGE_RESOLUTION|>--- conflicted
+++ resolved
@@ -20,30 +20,17 @@
 use utils::is_whole_chunk;
 use zarrs::array::codec::ArrayBytesDecodeIntoTarget;
 use zarrs::array::codec::{
-<<<<<<< HEAD
-    ArrayBytesDecodeIntoTarget, ArrayPartialDecoderTraits, ArrayToBytesCodecTraits, CodecOptions,
-    StoragePartialDecoder,
+    ArrayPartialDecoderTraits, ArrayToBytesCodecTraits, CodecOptions, StoragePartialDecoder,
 };
 use zarrs::array::{
     ArrayBytes, ArrayBytesFixedDisjointView, ArrayMetadata, CodecChain, DataType, DataTypeExt,
     FillValue, copy_fill_value_into, update_array_bytes,
-=======
-    ArrayPartialDecoderTraits, ArrayToBytesCodecTraits, CodecOptions, StoragePartialDecoder,
-};
-use zarrs::array::{
-    ArrayBytes, ArrayBytesFixedDisjointView, ArrayMetadata, ChunkShapeTraits, CodecChain,
-    DataTypeExt, FillValue, copy_fill_value_into, update_array_bytes,
->>>>>>> 3cbe4be3
 };
 use zarrs::array_subset::ArraySubset;
 use zarrs::config::global_config;
 use zarrs::convert::{
-<<<<<<< HEAD
     ArrayMetadataV2ToV3Error, array_metadata_v2_to_v3, codec_metadata_v2_to_v3,
     data_type_metadata_v2_to_v3, fill_value_metadata_v2_to_v3,
-=======
-    ArrayMetadataV2ToV3Error, codec_metadata_v2_to_v3, data_type_metadata_v2_to_v3,
->>>>>>> 3cbe4be3
 };
 use zarrs::metadata::v2::data_type_metadata_v2_to_endianness;
 use zarrs::metadata::v3::MetadataV3;
@@ -83,36 +70,21 @@
         codec_chain: &CodecChain,
         codec_options: &CodecOptions,
     ) -> PyResult<ArrayBytes<'a>> {
-        let value_encoded = self.store.get(&item.key).map_py_err::<PyRuntimeError>()?;
+        let value_encoded = self.store.get(item.key()).map_py_err::<PyRuntimeError>()?;
         let value_decoded = if let Some(value_encoded) = value_encoded {
             let value_encoded: Vec<u8> = value_encoded.into(); // zero-copy in this case
             codec_chain
                 .decode(
                     value_encoded.into(),
-<<<<<<< HEAD
-                    &item.chunk_shape,
+                    item.shape(),
                     &self.data_type,
                     &self.fill_value,
-=======
-                    item.shape(),
-                    item.data_type(),
-                    item.fill_value(),
->>>>>>> 3cbe4be3
                     codec_options,
                 )
                 .map_codec_err()?
         } else {
-<<<<<<< HEAD
             ArrayBytes::new_fill_value(&self.data_type, item.num_elements, &self.fill_value)
                 .map_py_err::<PyRuntimeError>()?
-=======
-            ArrayBytes::new_fill_value(
-                item.data_type(),
-                item.shape().num_elements_u64(),
-                item.fill_value(),
-            )
-            .map_py_err::<PyRuntimeError>()?
->>>>>>> 3cbe4be3
         };
         Ok(value_decoded)
     }
@@ -125,32 +97,18 @@
         codec_options: &CodecOptions,
     ) -> PyResult<()> {
         value_decoded
-<<<<<<< HEAD
             .validate(item.num_elements, &self.data_type)
             .map_codec_err()?;
 
         if value_decoded.is_fill_value(&self.fill_value) {
-            self.store.erase(&item.key).map_py_err::<PyRuntimeError>()
-=======
-            .validate(item.shape().num_elements_u64(), item.data_type())
-            .map_codec_err()?;
-
-        if value_decoded.is_fill_value(item.fill_value()) {
             self.store.erase(item.key()).map_py_err::<PyRuntimeError>()
->>>>>>> 3cbe4be3
         } else {
             let value_encoded = codec_chain
                 .encode(
                     value_decoded,
-<<<<<<< HEAD
-                    &item.chunk_shape,
+                    item.shape(),
                     &self.data_type,
                     &self.fill_value,
-=======
-                    item.shape(),
-                    item.data_type(),
-                    item.fill_value(),
->>>>>>> 3cbe4be3
                     codec_options,
                 )
                 .map(Cow::into_owned)
@@ -158,7 +116,7 @@
 
             // Store the encoded chunk
             self.store
-                .set(&item.key, value_encoded.into())
+                .set(item.key(), value_encoded.into())
                 .map_py_err::<PyRuntimeError>()
         }
     }
@@ -171,43 +129,23 @@
         chunk_subset: &ArraySubset,
         codec_options: &CodecOptions,
     ) -> PyResult<()> {
-<<<<<<< HEAD
-        let chunk_shape = item
-            .chunk_shape
-            .clone()
-            .into_iter()
-            .map(|v| u64::from(v))
-            .collect::<Vec<u64>>();
-        if !chunk_subset.inbounds_shape(&chunk_shape) {
-=======
         let array_shape = item.shape();
         if !chunk_subset.inbounds_shape(bytemuck::must_cast_slice(array_shape)) {
->>>>>>> 3cbe4be3
             return Err(PyErr::new::<PyValueError, _>(format!(
-                "chunk subset ({chunk_subset}) is out of bounds for array shape ({chunk_shape:?})"
+                "chunk subset ({chunk_subset}) is out of bounds for array shape ({array_shape:?})"
             )));
         }
-<<<<<<< HEAD
         let data_type_size = self.data_type.size();
-
-        if chunk_subset.start().iter().all(|&o| o == 0) && chunk_subset.shape() == chunk_shape {
-=======
-        let data_type_size = item.data_type().size();
 
         if chunk_subset.start().iter().all(|&o| o == 0)
             && chunk_subset.shape() == bytemuck::must_cast_slice::<_, u64>(array_shape)
         {
->>>>>>> 3cbe4be3
             // Fast path if the chunk subset spans the entire chunk, no read required
             self.store_chunk_bytes(item, codec_chain, chunk_subset_bytes, codec_options)
         } else {
             // Validate the chunk subset bytes
             chunk_subset_bytes
-<<<<<<< HEAD
                 .validate(chunk_subset.num_elements(), &self.data_type)
-=======
-                .validate(chunk_subset.num_elements(), item.data_type())
->>>>>>> 3cbe4be3
                 .map_codec_err()?;
 
             // Retrieve the chunk
@@ -216,11 +154,7 @@
             // Update the chunk
             let chunk_bytes_new = update_array_bytes(
                 chunk_bytes_old,
-<<<<<<< HEAD
-                &chunk_shape,
-=======
                 bytemuck::must_cast_slice(array_shape),
->>>>>>> 3cbe4be3
                 chunk_subset,
                 &chunk_subset_bytes,
                 data_type_size,
@@ -283,31 +217,6 @@
     }
 }
 
-<<<<<<< HEAD
-=======
-fn array_metadata_to_codec_metadata_v3(
-    metadata: ArrayMetadata,
-) -> Result<Vec<MetadataV3>, ArrayMetadataV2ToV3Error> {
-    match metadata {
-        ArrayMetadata::V3(metadata) => Ok(metadata.codecs),
-        ArrayMetadata::V2(metadata) => {
-            let endianness = data_type_metadata_v2_to_endianness(&metadata.dtype)
-                .map_err(ArrayMetadataV2ToV3Error::InvalidEndianness)?;
-            let data_type = data_type_metadata_v2_to_v3(&metadata.dtype)?;
-
-            codec_metadata_v2_to_v3(
-                metadata.order,
-                metadata.shape.len(),
-                &data_type,
-                endianness,
-                &metadata.filters,
-                &metadata.compressor,
-            )
-        }
-    }
-}
-
->>>>>>> 3cbe4be3
 #[gen_stub_pymethods]
 #[pymethods]
 impl CodecPipelineImpl {
@@ -339,13 +248,7 @@
         let codec_metadata = metadata.codecs;
         let codec_chain =
             Arc::new(CodecChain::from_metadata(&codec_metadata).map_py_err::<PyTypeError>()?);
-        let mut codec_options = CodecOptions::default();
-
-<<<<<<< HEAD
-        codec_options.set_validate_checksums(validate_checksums);
-=======
         let codec_options = CodecOptions::default().with_validate_checksums(validate_checksums);
->>>>>>> 3cbe4be3
 
         let chunk_concurrent_minimum =
             chunk_concurrent_minimum.unwrap_or(global_config().chunk_concurrent_minimum());
@@ -394,7 +297,7 @@
         let partial_chunk_descriptions_with_representations = chunk_descriptions
             .iter()
             .filter(|item| !(is_whole_chunk(item)))
-            .unique_by(|item| item.key.clone())
+            .unique_by(|item| item.key().clone())
             .collect::<Vec<_>>();
         let mut partial_decoder_cache: HashMap<StoreKey, Arc<dyn ArrayPartialDecoderTraits>> =
             HashMap::new();
@@ -405,25 +308,20 @@
                 map,
                 |item| {
                     let storage_handle = Arc::new(StorageHandle::new(self.store.clone()));
-                    let input_handle = StoragePartialDecoder::new(storage_handle, item.key.clone());
+                    let input_handle =
+                        StoragePartialDecoder::new(storage_handle, item.key().clone());
                     let partial_decoder = self
                         .codec_chain
                         .clone()
                         .partial_decoder(
                             Arc::new(input_handle),
-<<<<<<< HEAD
-                            &item.chunk_shape,
+                            item.shape(),
                             &self.data_type,
                             &self.fill_value,
-=======
-                            item.shape(),
-                            item.data_type(),
-                            item.fill_value(),
->>>>>>> 3cbe4be3
                             &codec_options,
                         )
                         .map_codec_err()?;
-                    Ok((item.key.clone(), partial_decoder))
+                    Ok((item.key().clone(), partial_decoder))
                 }
             )
             .collect::<PyResult<Vec<_>>>()?;
@@ -434,14 +332,8 @@
             // FIXME: the `decode_into` methods only support fixed length data types.
             // For variable length data types, need a codepath with non `_into` methods.
             // Collect all the subsets and copy into value on the Python side?
-            let update_chunk_subset = |item| {
-                let chunk_item::WithSubset {
-                    key,
-                    subset,
-                    chunk_subset,
-                    chunk_shape_u64,
-                    ..
-                } = item;
+            let update_chunk_subset = |item: WithSubset| {
+                let shape = item.shape();
                 let mut output_view = unsafe {
                     // TODO: Is the following correct?
                     //       can we guarantee that when this function is called from Python with arbitrary arguments?
@@ -449,75 +341,44 @@
                     ArrayBytesFixedDisjointView::new(
                         output,
                         // TODO: why is data_type in `item`, it should be derived from `output`, no?
-<<<<<<< HEAD
                         self.data_type
-=======
-                        item.data_type()
->>>>>>> 3cbe4be3
                             .fixed_size()
                             .ok_or("variable length data type not supported")
                             .map_py_err::<PyTypeError>()?,
                         &output_shape,
-                        subset,
+                        item.subset.clone(),
                     )
                     .map_py_err::<PyRuntimeError>()?
                 };
                 let target = ArrayBytesDecodeIntoTarget::Fixed(&mut output_view);
                 // See zarrs::array::Array::retrieve_chunk_subset_into
-                if chunk_subset.start().iter().all(|&o| o == 0)
-<<<<<<< HEAD
-                    && chunk_subset.shape() == chunk_shape_u64
-=======
-                    && chunk_subset.shape() == bytemuck::must_cast_slice::<_, u64>(item.shape())
->>>>>>> 3cbe4be3
+                if item.chunk_subset.start().iter().all(|&o| o == 0)
+                    && item.chunk_subset.shape() == bytemuck::must_cast_slice::<_, u64>(shape)
                 {
                     // See zarrs::array::Array::retrieve_chunk_into
                     if let Some(chunk_encoded) =
-                        self.store.get(&key).map_py_err::<PyRuntimeError>()?
+                        self.store.get(item.key()).map_py_err::<PyRuntimeError>()?
                     {
                         // Decode the encoded data into the output buffer
                         let chunk_encoded: Vec<u8> = chunk_encoded.into();
                         self.codec_chain.decode_into(
                             Cow::Owned(chunk_encoded),
-<<<<<<< HEAD
-                            &item.chunk_shape,
+                            item.shape(),
                             &self.data_type,
                             &self.fill_value,
                             target,
-=======
-                            item.shape(),
-                            item.data_type(),
-                            item.fill_value(),
-                            ArrayBytesDecodeIntoTarget::Fixed(&mut output_view),
->>>>>>> 3cbe4be3
                             &codec_options,
                         )
                     } else {
                         // The chunk is missing, write the fill value
-<<<<<<< HEAD
                         copy_fill_value_into(&self.data_type, &self.fill_value, target)
-=======
-                        copy_fill_value_into(
-                            item.data_type(),
-                            item.fill_value(),
-                            ArrayBytesDecodeIntoTarget::Fixed(&mut output_view),
-                        )
->>>>>>> 3cbe4be3
                     }
                 } else {
-                    let key = &key;
+                    let key = item.key();
                     let partial_decoder = partial_decoder_cache.get(key).ok_or_else(|| {
                         PyRuntimeError::new_err(format!("Partial decoder not found for key: {key}"))
                     })?;
-<<<<<<< HEAD
-                    partial_decoder.partial_decode_into(&chunk_subset, target, &codec_options)
-=======
-                    partial_decoder.partial_decode_into(
-                        &chunk_subset,
-                        ArrayBytesDecodeIntoTarget::Fixed(&mut output_view),
-                        &codec_options,
-                    )
->>>>>>> 3cbe4be3
+                    partial_decoder.partial_decode_into(&item.chunk_subset, target, &codec_options)
                 }
                 .map_codec_err()
             };
@@ -567,11 +428,7 @@
             let store_chunk = |item: WithSubset| match &input {
                 InputValue::Array(input) => {
                     let chunk_subset_bytes = input
-<<<<<<< HEAD
                         .extract_array_subset(&item.subset, &input_shape, &self.data_type)
-=======
-                        .extract_array_subset(&item.subset, &input_shape, item.item.data_type())
->>>>>>> 3cbe4be3
                         .map_codec_err()?;
                     self.store_chunk_subset_bytes(
                         &item,
@@ -583,11 +440,7 @@
                 }
                 InputValue::Constant(constant_value) => {
                     let chunk_subset_bytes = ArrayBytes::new_fill_value(
-<<<<<<< HEAD
                         &self.data_type,
-=======
-                        item.data_type(),
->>>>>>> 3cbe4be3
                         item.chunk_subset.num_elements(),
                         constant_value,
                     )
