#![warn(clippy::pedantic)]
#![allow(clippy::module_name_repetitions)]

use std::borrow::Cow;
use std::collections::HashMap;
use std::ptr::NonNull;
use std::sync::Arc;

use chunk_item::WithSubset;
use itertools::Itertools;
use numpy::npyffi::PyArrayObject;
use numpy::{PyArrayDescrMethods, PyUntypedArray, PyUntypedArrayMethods};
use pyo3::exceptions::{PyRuntimeError, PyTypeError, PyValueError};
use pyo3::prelude::*;
use pyo3_stub_gen::define_stub_info_gatherer;
use pyo3_stub_gen::derive::{gen_stub_pyclass, gen_stub_pymethods};
use rayon::iter::{IntoParallelIterator, ParallelIterator};
use rayon_iter_concurrent_limit::iter_concurrent_limit;
use unsafe_cell_slice::UnsafeCellSlice;
use utils::is_whole_chunk;
use zarrs::array::codec::{
    ArrayPartialDecoderTraits, ArrayToBytesCodecTraits, CodecOptions, CodecOptionsBuilder,
};
use zarrs::array::{
    copy_fill_value_into, update_array_bytes, ArrayBytes, ArrayBytesFixedDisjointView, ArraySize,
    CodecChain, FillValue,
};
use zarrs::array_subset::ArraySubset;
use zarrs::metadata::v3::MetadataV3;
use zarrs::storage::StoreKey;

mod chunk_item;
mod concurrency;
mod metadata_v2;
mod runtime;
mod store;
#[cfg(test)]
mod tests;
mod utils;

use crate::chunk_item::ChunksItem;
use crate::concurrency::ChunkConcurrentLimitAndCodecOptions;
use crate::metadata_v2::codec_metadata_v2_to_v3;
use crate::store::StoreManager;
use crate::utils::{PyErrExt as _, PyUntypedArrayExt as _};

// TODO: Use a OnceLock for store with get_or_try_init when stabilised?
#[gen_stub_pyclass]
#[pyclass]
pub struct CodecPipelineImpl {
    pub(crate) stores: StoreManager,
    pub(crate) codec_chain: Arc<CodecChain>,
    pub(crate) codec_options: CodecOptions,
    pub(crate) chunk_concurrent_minimum: usize,
    pub(crate) chunk_concurrent_maximum: usize,
    pub(crate) num_threads: usize,
}

impl CodecPipelineImpl {
    fn retrieve_chunk_bytes<'a, I: ChunksItem>(
        &self,
        item: &I,
        codec_chain: &CodecChain,
        codec_options: &CodecOptions,
    ) -> PyResult<ArrayBytes<'a>> {
        let value_encoded = self.stores.get(item)?;
        let value_decoded = if let Some(value_encoded) = value_encoded {
            let value_encoded: Vec<u8> = value_encoded.into(); // zero-copy in this case
            codec_chain
                .decode(value_encoded.into(), item.representation(), codec_options)
                .map_py_err::<PyRuntimeError>()?
        } else {
            let array_size = ArraySize::new(
                item.representation().data_type().size(),
                item.representation().num_elements(),
            );
            ArrayBytes::new_fill_value(array_size, item.representation().fill_value())
        };
        Ok(value_decoded)
    }

    fn store_chunk_bytes<I: ChunksItem>(
        &self,
        item: &I,
        codec_chain: &CodecChain,
        value_decoded: ArrayBytes,
        codec_options: &CodecOptions,
    ) -> PyResult<()> {
        value_decoded
            .validate(
                item.representation().num_elements(),
                item.representation().data_type().size(),
            )
            .map_py_err::<PyValueError>()?;

        if value_decoded.is_fill_value(item.representation().fill_value()) {
            self.stores.erase(item)
        } else {
            let value_encoded = codec_chain
                .encode(value_decoded, item.representation(), codec_options)
                .map(Cow::into_owned)
                .map_py_err::<PyRuntimeError>()?;

            // Store the encoded chunk
            self.stores.set(item, value_encoded.into())
        }
    }

    fn store_chunk_subset_bytes<I: ChunksItem>(
        &self,
        item: &I,
        codec_chain: &CodecChain,
        chunk_subset_bytes: ArrayBytes,
        chunk_subset: &ArraySubset,
        codec_options: &CodecOptions,
    ) -> PyResult<()> {
        let array_shape = item.representation().shape_u64();
        if !chunk_subset.inbounds_shape(&array_shape) {
            return Err(PyErr::new::<PyValueError, _>(format!(
                "chunk subset ({chunk_subset}) is out of bounds for array shape ({array_shape:?})"
            )));
        }
        let data_type_size = item.representation().data_type().size();

        if chunk_subset.start().iter().all(|&o| o == 0) && chunk_subset.shape() == array_shape {
            // Fast path if the chunk subset spans the entire chunk, no read required
            self.store_chunk_bytes(item, codec_chain, chunk_subset_bytes, codec_options)
        } else {
            // Validate the chunk subset bytes
            chunk_subset_bytes
                .validate(chunk_subset.num_elements(), data_type_size)
                .map_py_err::<PyValueError>()?;

            // Retrieve the chunk
            let chunk_bytes_old = self.retrieve_chunk_bytes(item, codec_chain, codec_options)?;

            // Update the chunk
            let chunk_bytes_new = update_array_bytes(
                chunk_bytes_old,
                &array_shape,
                chunk_subset,
                &chunk_subset_bytes,
                data_type_size,
            )
            .map_py_err::<PyRuntimeError>()?;

            // Store the updated chunk
            self.store_chunk_bytes(item, codec_chain, chunk_bytes_new, codec_options)
        }
    }

    fn py_untyped_array_to_array_object<'a>(
        value: &'a Bound<'_, PyUntypedArray>,
    ) -> &'a PyArrayObject {
        // TODO: Upstream a PyUntypedArray.as_array_ref()?
        //       https://github.com/ilan-gold/zarrs-python/pull/80/files/75be39184905d688ac04a5f8bca08c5241c458cd#r1918365296
        let array_object_ptr: NonNull<PyArrayObject> = NonNull::new(value.as_array_ptr())
            .expect("bug in numpy crate: Bound<'_, PyUntypedArray>::as_array_ptr unexpectedly returned a null pointer");
        let array_object: &'a PyArrayObject = unsafe {
            // SAFETY: the array object pointed to by array_object_ptr is valid for 'a
            array_object_ptr.as_ref()
        };
        array_object
    }

    fn nparray_to_slice<'a>(value: &'a Bound<'_, PyUntypedArray>) -> Result<&'a [u8], PyErr> {
        if !value.is_c_contiguous() {
            return Err(PyErr::new::<PyValueError, _>(
                "input array must be a C contiguous array".to_string(),
            ));
        }
        let array_object: &PyArrayObject = Self::py_untyped_array_to_array_object(value);
        let array_data = array_object.data.cast::<u8>();
        let array_len = value.len() * value.dtype().itemsize();
        let slice = unsafe {
            // SAFETY: array_data is a valid pointer to a u8 array of length array_len
            debug_assert!(!array_data.is_null());
            std::slice::from_raw_parts(array_data, array_len)
        };
        Ok(slice)
    }

    fn nparray_to_unsafe_cell_slice<'a>(
        value: &'a Bound<'_, PyUntypedArray>,
    ) -> Result<UnsafeCellSlice<'a, u8>, PyErr> {
        if !value.is_c_contiguous() {
            return Err(PyErr::new::<PyValueError, _>(
                "input array must be a C contiguous array".to_string(),
            ));
        }
        let array_object: &PyArrayObject = Self::py_untyped_array_to_array_object(value);
        let array_data = array_object.data.cast::<u8>();
        let array_len = value.len() * value.dtype().itemsize();
        let output = unsafe {
            // SAFETY: array_data is a valid pointer to a u8 array of length array_len
            debug_assert!(!array_data.is_null());
            std::slice::from_raw_parts_mut(array_data, array_len)
        };
        Ok(UnsafeCellSlice::new(output))
    }
}

#[gen_stub_pymethods]
#[pymethods]
impl CodecPipelineImpl {
    #[pyo3(signature = (
        metadata,
        *,
        validate_checksums=None,
        store_empty_chunks=None,
        chunk_concurrent_minimum=None,
        chunk_concurrent_maximum=None,
        num_threads=None,
    ))]
    #[new]
    fn new(
        metadata: &str,
        validate_checksums: Option<bool>,
        store_empty_chunks: Option<bool>,
        chunk_concurrent_minimum: Option<usize>,
        chunk_concurrent_maximum: Option<usize>,
        num_threads: Option<usize>,
    ) -> PyResult<Self> {
        let metadata: Vec<MetadataV3> =
            serde_json::from_str(metadata).map_py_err::<PyTypeError>()?;
        let codec_chain =
            Arc::new(CodecChain::from_metadata(&metadata).map_py_err::<PyTypeError>()?);
        let mut codec_options = CodecOptionsBuilder::new();
        if let Some(validate_checksums) = validate_checksums {
            codec_options = codec_options.validate_checksums(validate_checksums);
        }
        if let Some(store_empty_chunks) = store_empty_chunks {
            codec_options = codec_options.store_empty_chunks(store_empty_chunks);
        }
        let codec_options = codec_options.build();

        let chunk_concurrent_minimum = chunk_concurrent_minimum
            .unwrap_or(zarrs::config::global_config().chunk_concurrent_minimum());
        let chunk_concurrent_maximum =
            chunk_concurrent_maximum.unwrap_or(rayon::current_num_threads());
        let num_threads = num_threads.unwrap_or(rayon::current_num_threads());

        Ok(Self {
            stores: StoreManager::default(),
            codec_chain,
            codec_options,
            chunk_concurrent_minimum,
            chunk_concurrent_maximum,
            num_threads,
        })
    }

    fn retrieve_chunks_and_apply_index(
        &self,
        py: Python,
        chunk_descriptions: Vec<chunk_item::WithSubset>, // FIXME: Ref / iterable?
        value: &Bound<'_, PyUntypedArray>,
    ) -> PyResult<()> {
        // Get input array
        let output = Self::nparray_to_unsafe_cell_slice(value)?;
        let output_shape: Vec<u64> = value.shape_zarr()?;

        // Adjust the concurrency based on the codec chain and the first chunk description
        let Some((chunk_concurrent_limit, codec_options)) =
            chunk_descriptions.get_chunk_concurrent_limit_and_codec_options(self)?
        else {
            return Ok(());
        };

        // Assemble partial decoders ahead of time and in parallel
        let partial_chunk_descriptions = chunk_descriptions
            .iter()
            .filter(|item| !(is_whole_chunk(item)))
            .unique_by(|item| item.key())
            .collect::<Vec<_>>();
        let mut partial_decoder_cache: HashMap<StoreKey, Arc<dyn ArrayPartialDecoderTraits>> =
            HashMap::new().into();
        if partial_chunk_descriptions.len() > 0 {
            let key_decoder_pairs = iter_concurrent_limit!(
                chunk_concurrent_limit,
                partial_chunk_descriptions,
                map,
                |item| {
                    let input_handle = self.stores.decoder(item)?;
                    let partial_decoder = self
                        .codec_chain
                        .clone()
                        .partial_decoder(
                            Arc::new(input_handle),
                            item.representation(),
                            &codec_options,
                        )
                        .map_py_err::<PyValueError>()?;
                    Ok((item.key().clone(), partial_decoder))
                }
            )
            .collect::<PyResult<Vec<_>>>()?;
            partial_decoder_cache.extend(key_decoder_pairs);
        }

        py.allow_threads(move || {
            // FIXME: the `decode_into` methods only support fixed length data types.
            // For variable length data types, need a codepath with non `_into` methods.
            // Collect all the subsets and copy into value on the Python side?
            let update_chunk_subset = |item: chunk_item::WithSubset| {
                let chunk_item::WithSubset {
                    item,
                    subset,
                    chunk_subset,
                } = item;
                let mut output_view = unsafe {
                    // TODO: Is the following correct?
                    //       can we guarantee that when this function is called from Python with arbitrary arguments?
                    // SAFETY: chunks represent disjoint array subsets
                    ArrayBytesFixedDisjointView::new(
                        output,
                        // TODO: why is data_type in `item`, it should be derived from `output`, no?
                        item.representation()
                            .data_type()
                            .fixed_size()
                            .ok_or("variable length data type not supported")
                            .map_py_err::<PyTypeError>()?,
                        &output_shape,
                        subset,
                    )
                    .map_py_err::<PyRuntimeError>()?
                };

                // See zarrs::array::Array::retrieve_chunk_subset_into
<<<<<<< HEAD
                if chunk_subset.start().iter().all(|&o| o == 0)
                    && chunk_subset.shape() == item.representation().shape_u64()
                {
=======
                if is_whole_chunk(&item) {
>>>>>>> b4fb0b7c
                    // See zarrs::array::Array::retrieve_chunk_into
                    if let Some(chunk_encoded) = self.stores.get(&item)? {
                        // Decode the encoded data into the output buffer
                        let chunk_encoded: Vec<u8> = chunk_encoded.into();
                        self.codec_chain.decode_into(
                            Cow::Owned(chunk_encoded),
                            item.representation(),
                            &mut output_view,
                            &codec_options,
                        )
                    } else {
                        // The chunk is missing, write the fill value
                        copy_fill_value_into(
                            item.representation().data_type(),
                            item.representation().fill_value(),
                            &mut output_view,
                        )
                    }
                } else {
<<<<<<< HEAD
                    let input_handle = Arc::new(self.stores.decoder(&item)?);
                    let partial_decoder = self
                        .codec_chain
                        .clone()
                        .partial_decoder(input_handle, item.representation(), &codec_options)
                        .map_py_err::<PyValueError>()?;
                    partial_decoder.partial_decode_into(
                        &chunk_subset,
                        &mut output_view,
                        &codec_options,
                    )
=======
                    let key = item.key();
                    let partial_decoder = partial_decoder_cache.get(key).ok_or_else(|| {
                        PyRuntimeError::new_err(format!("Partial decoder not found for key: {key}"))
                    })?;
                    unsafe {
                        // SAFETY:
                        // - output is an array with output_shape elements of the item.representation data type,
                        // - item.subset is within the bounds of output_shape.
                        // - item.chunk_subset has the same number of elements as item.subset.
                        partial_decoder.partial_decode_into(
                            &item.chunk_subset,
                            &output,
                            &output_shape,
                            &item.subset,
                            &codec_options,
                        )
                    }
>>>>>>> b4fb0b7c
                }
                .map_py_err::<PyValueError>()
            };

            iter_concurrent_limit!(
                chunk_concurrent_limit,
                chunk_descriptions,
                try_for_each,
                update_chunk_subset
            )?;

            Ok(())
        })
    }

    fn store_chunks_with_indices(
        &self,
        py: Python,
        chunk_descriptions: Vec<chunk_item::WithSubset>,
        value: &Bound<'_, PyUntypedArray>,
    ) -> PyResult<()> {
        enum InputValue<'a> {
            Array(ArrayBytes<'a>),
            Constant(FillValue),
        }

        // Get input array
        let input_slice = Self::nparray_to_slice(value)?;
        let input = if value.ndim() > 0 {
            // FIXME: Handle variable length data types, convert value to bytes and offsets
            InputValue::Array(ArrayBytes::new_flen(Cow::Borrowed(input_slice)))
        } else {
            InputValue::Constant(FillValue::new(input_slice.to_vec()))
        };
        let input_shape: Vec<u64> = value.shape_zarr()?;

        // Adjust the concurrency based on the codec chain and the first chunk description
        let Some((chunk_concurrent_limit, codec_options)) =
            chunk_descriptions.get_chunk_concurrent_limit_and_codec_options(self)?
        else {
            return Ok(());
        };

        py.allow_threads(move || {
            let store_chunk = |item: chunk_item::WithSubset| match &input {
                InputValue::Array(input) => {
                    let chunk_subset_bytes = input
                        .extract_array_subset(
                            &item.subset,
                            &input_shape,
                            item.item.representation().data_type(),
                        )
                        .map_py_err::<PyRuntimeError>()?;
                    self.store_chunk_subset_bytes(
                        &item,
                        &self.codec_chain,
                        chunk_subset_bytes,
                        &item.chunk_subset,
                        &codec_options,
                    )
                }
                InputValue::Constant(constant_value) => {
                    let chunk_subset_bytes = ArrayBytes::new_fill_value(
                        ArraySize::new(
                            item.representation().data_type().size(),
                            item.chunk_subset.num_elements(),
                        ),
                        constant_value,
                    );

                    self.store_chunk_subset_bytes(
                        &item,
                        &self.codec_chain,
                        chunk_subset_bytes,
                        &item.chunk_subset,
                        &codec_options,
                    )
                }
            };

            iter_concurrent_limit!(
                chunk_concurrent_limit,
                chunk_descriptions,
                try_for_each,
                store_chunk
            )?;

            Ok(())
        })
    }
}

/// A Python module implemented in Rust.
#[pymodule]
fn _internal(m: &Bound<'_, PyModule>) -> PyResult<()> {
    m.add("__version__", env!("CARGO_PKG_VERSION"))?;
    m.add_class::<CodecPipelineImpl>()?;
    m.add_class::<chunk_item::Basic>()?;
    m.add_class::<chunk_item::WithSubset>()?;
    m.add_function(wrap_pyfunction!(codec_metadata_v2_to_v3, m)?)?;
    Ok(())
}

define_stub_info_gatherer!(stub_info);<|MERGE_RESOLUTION|>--- conflicted
+++ resolved
@@ -327,13 +327,9 @@
                 };
 
                 // See zarrs::array::Array::retrieve_chunk_subset_into
-<<<<<<< HEAD
                 if chunk_subset.start().iter().all(|&o| o == 0)
                     && chunk_subset.shape() == item.representation().shape_u64()
                 {
-=======
-                if is_whole_chunk(&item) {
->>>>>>> b4fb0b7c
                     // See zarrs::array::Array::retrieve_chunk_into
                     if let Some(chunk_encoded) = self.stores.get(&item)? {
                         // Decode the encoded data into the output buffer
@@ -353,7 +349,6 @@
                         )
                     }
                 } else {
-<<<<<<< HEAD
                     let input_handle = Arc::new(self.stores.decoder(&item)?);
                     let partial_decoder = self
                         .codec_chain
@@ -365,25 +360,6 @@
                         &mut output_view,
                         &codec_options,
                     )
-=======
-                    let key = item.key();
-                    let partial_decoder = partial_decoder_cache.get(key).ok_or_else(|| {
-                        PyRuntimeError::new_err(format!("Partial decoder not found for key: {key}"))
-                    })?;
-                    unsafe {
-                        // SAFETY:
-                        // - output is an array with output_shape elements of the item.representation data type,
-                        // - item.subset is within the bounds of output_shape.
-                        // - item.chunk_subset has the same number of elements as item.subset.
-                        partial_decoder.partial_decode_into(
-                            &item.chunk_subset,
-                            &output,
-                            &output_shape,
-                            &item.subset,
-                            &codec_options,
-                        )
-                    }
->>>>>>> b4fb0b7c
                 }
                 .map_py_err::<PyValueError>()
             };
