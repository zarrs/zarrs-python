--- conflicted
+++ resolved
@@ -92,8 +92,7 @@
             .map(
                 |(chunk_path, chunk_shape, dtype, fill_value, selection, chunk_selection)| {
                     let (store, path) = self.get_store_and_path(&chunk_path)?;
-                    let key = StoreKey::new(path)
-                        .map_err(|err| PyErr::new::<PyValueError, _>(err.to_string()))?;
+                    let key = StoreKey::new(path).map_py_err::<PyValueError>()?;
                     Ok(ChunksItem {
                         store,
                         key,
@@ -348,71 +347,13 @@
         py.allow_threads(move || {
             let codec_options = &self.codec_options;
 
-<<<<<<< HEAD
-            let update_chunk_subset =
-                |(store, chunk_path, chunk_subset, output_subset, chunk_representation): (
-                    Arc<dyn ReadableWritableListableStorageTraits>,
-                    String,
-                    ArraySubset,
-                    ArraySubset,
-                    ChunkRepresentation,
-                )| {
-                    let key = StoreKey::new(chunk_path).map_py_err::<PyValueError>()?;
-
-                    // See zarrs::array::Array::retrieve_chunk_subset_into
-                    if chunk_subset.start().iter().all(|&o| o == 0)
-                        && chunk_subset.shape() == chunk_representation.shape_u64()
-                    {
-                        // See zarrs::array::Array::retrieve_chunk_into
-                        let chunk_encoded = store.get(&key).map_py_err::<PyRuntimeError>()?;
-                        if let Some(chunk_encoded) = chunk_encoded {
-                            // Decode the encoded data into the output buffer
-                            let chunk_encoded: Vec<u8> = chunk_encoded.into();
-                            unsafe {
-                                self.codec_chain.decode_into(
-                                    Cow::Owned(chunk_encoded),
-                                    &chunk_representation,
-                                    &output,
-                                    &output_shape,
-                                    &output_subset,
-                                    codec_options,
-                                )
-                            }
-                        } else {
-                            // The chunk is missing, write the fill value
-                            unsafe {
-                                copy_fill_value_into(
-                                    chunk_representation.data_type(),
-                                    chunk_representation.fill_value(),
-                                    &output,
-                                    &output_shape,
-                                    &output_subset,
-                                )
-                            }
-                        }
-                    } else {
-                        // Partially decode the chunk into the output buffer
-                        let storage_handle = Arc::new(StorageHandle::new(store.clone()));
-                        // NOTE: Normally a storage transformer would exist between the storage handle and the input handle
-                        // but zarr-python does not support them nor forward them to the codec pipeline
-                        let input_handle =
-                            Arc::new(StoragePartialDecoder::new(storage_handle, key));
-                        let partial_decoder = self
-                            .codec_chain
-                            .clone()
-                            .partial_decoder(input_handle, &chunk_representation, codec_options)
-                            .map_py_err::<PyValueError>()?;
-=======
             let update_chunk_subset = |item: ChunksItem| {
                 // See zarrs::array::Array::retrieve_chunk_subset_into
                 if item.chunk_subset.start().iter().all(|&o| o == 0)
                     && item.chunk_subset.shape() == item.representation.shape_u64()
                 {
                     // See zarrs::array::Array::retrieve_chunk_into
-                    let chunk_encoded = item
-                        .store
-                        .get(&item.key)
-                        .map_err(|err| PyErr::new::<PyRuntimeError, _>(err.to_string()))?;
+                    let chunk_encoded = item.store.get(&item.key).map_py_err::<PyRuntimeError>()?;
                     if let Some(chunk_encoded) = chunk_encoded {
                         // Decode the encoded data into the output buffer
                         let chunk_encoded: Vec<u8> = chunk_encoded.into();
@@ -428,7 +369,6 @@
                         }
                     } else {
                         // The chunk is missing, write the fill value
->>>>>>> aa62cda6
                         unsafe {
                             copy_fill_value_into(
                                 item.representation.data_type(),
@@ -439,10 +379,6 @@
                             )
                         }
                     }
-<<<<<<< HEAD
-                    .map_py_err::<PyValueError>()
-                };
-=======
                 } else {
                     // Partially decode the chunk into the output buffer
                     let storage_handle = Arc::new(StorageHandle::new(item.store.clone()));
@@ -454,7 +390,7 @@
                         .codec_chain
                         .clone()
                         .partial_decoder(input_handle, &item.representation, codec_options)
-                        .map_err(|err| PyErr::new::<PyValueError, _>(err.to_string()))?;
+                        .map_py_err::<PyValueError>()?;
                     unsafe {
                         partial_decoder.partial_decode_into(
                             &item.chunk_subset,
@@ -465,9 +401,8 @@
                         )
                     }
                 }
-                .map_err(|err| PyErr::new::<PyValueError, _>(err.to_string()))
+                .map_py_err::<PyValueError>()
             };
->>>>>>> aa62cda6
 
             iter_concurrent_limit!(
                 chunk_concurrent_limit,
@@ -497,28 +432,8 @@
         let input = ArrayBytes::new_flen(Cow::Borrowed(input_slice));
         let input_shape: Vec<u64> = value.shape().iter().map(|&i| i as u64).collect();
 
-<<<<<<< HEAD
-        // Collect chunk descriptions
-        let chunk_descriptions = chunk_descriptions
-            .into_iter()
-            .map(
-                |(chunk_path, chunk_shape, dtype, fill_value, out_selection, chunk_selection)| {
-                    let (store, path) = self.get_store_and_path(&chunk_path)?;
-                    let key = StoreKey::new(path).map_py_err::<PyValueError>()?;
-                    Ok((
-                        store,
-                        key,
-                        Self::selection_to_array_subset(&chunk_selection, &chunk_shape)?,
-                        Self::selection_to_array_subset(&out_selection, &input_shape)?,
-                        Self::get_chunk_representation(chunk_shape, &dtype, fill_value)?,
-                    ))
-                },
-            )
-            .collect::<PyResult<Vec<_>>>()?;
-=======
         let chunk_descriptions =
             self.collect_chunk_descriptions(chunk_descriptions, &input_shape)?;
->>>>>>> aa62cda6
 
         py.allow_threads(move || {
             let codec_options = &self.codec_options;
@@ -531,14 +446,7 @@
                     if is_entire_chunk
                         && input_slice.to_vec() == item.representation.fill_value().as_ne_bytes()
                     {
-<<<<<<< HEAD
-                        return store.erase(&key).map_py_err::<PyRuntimeError>();
-=======
-                        return item
-                            .store
-                            .erase(&item.key)
-                            .map_err(|err| PyErr::new::<PyRuntimeError, _>(err.to_string()));
->>>>>>> aa62cda6
+                        return item.store.erase(&item.key).map_py_err::<PyRuntimeError>();
                     }
 
                     // The input is a constant value
