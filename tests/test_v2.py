import json
from collections.abc import Iterator
from pathlib import Path
from typing import Any, Literal

import numcodecs.vlen
import numpy as np
import pytest
import zarr
import zarr.core.buffer
import zarr.storage
from numcodecs import Delta
from numcodecs.blosc import Blosc
from zarr import config
from zarr.abc.store import Store
from zarr.core.buffer.core import default_buffer_prototype
from zarr.core.dtype import FixedLengthUTF32, Structured, VariableLengthUTF8
from zarr.core.dtype.npy.bytes import NullTerminatedBytes
from zarr.core.dtype.wrapper import ZDType
from zarr.core.sync import sync
from zarr.storage import LocalStore, StorePath


@pytest.fixture
async def store(tmp_path) -> Iterator[StorePath]:
    return StorePath(await LocalStore.open(tmp_path))


def test_simple(store: StorePath) -> None:
    data = np.arange(0, 256, dtype="uint16").reshape((16, 16))

    a = zarr.create_array(
        store / "simple_v2",
        zarr_format=2,
        shape=data.shape,
        chunks=(16, 16),
        dtype=data.dtype,
        fill_value=0,
    )

    a[:, :] = data
    assert np.array_equal(data, a[:, :])


<<<<<<< HEAD
@pytest.mark.filterwarnings(
    "ignore:Array is unsupported by ZarrsCodecPipeline. codec delta is not supported:UserWarning"
)
def test_codec_pipeline(store) -> None:
=======
def test_fill_single_value(store: Store) -> None:
>>>>>>> 51664a79
    array = zarr.create(
        store=store,
        shape=(1,),
        dtype="i4",
        zarr_format=2,
        filters=[Delta(dtype="i4").get_config()],
        compressor=Blosc().get_config(),
    )
    array[:] = 1
    result = array[:]
    expected = np.ones(1)
    np.testing.assert_array_equal(result, expected)


@pytest.mark.filterwarnings(
    "ignore:Array is unsupported by ZarrsCodecPipeline. data type |S1 is not supported:UserWarning"
)
@pytest.mark.filterwarnings(
    # TODO: Fix handling of string fill values for Zarr v2 bytes data
    "ignore:Array is unsupported by ZarrsCodecPipeline. incompatible fill value ..+. for data type bytes:UserWarning"
)
@pytest.mark.parametrize(
    ("dtype", "expected_dtype", "fill_value", "fill_value_json"),
    [
        ("|S1", "|S1", b"X", "WA=="),
        ("|V1", "|V1", b"X", "WA=="),
        ("|V10", "|V10", b"X", "WAAAAAAAAAAAAA=="),
    ],
)
async def test_v2_encode_decode(
    dtype, expected_dtype, fill_value, fill_value_json, tmp_path
) -> None:
    store = zarr.storage.LocalStore(tmp_path)
    g = zarr.group(store=store, zarr_format=2)
    g.create_array(
        name="foo",
        shape=(3,),
        chunks=(3,),
        dtype=dtype,
        fill_value=fill_value,
        compressor=None,
    )

    result = await store.get("foo/.zarray", zarr.core.buffer.default_buffer_prototype())
    assert result is not None

    serialized = json.loads(result.to_bytes())
    expected = {
        "chunks": [3],
        "compressor": None,
        "dtype": expected_dtype,
        "fill_value": fill_value_json,
        "filters": None,
        "order": "C",
        "shape": [3],
        "zarr_format": 2,
        "dimension_separator": ".",
    }
    assert serialized == expected

    data = zarr.open_array(store=store, path="foo")[:]
    np.testing.assert_equal(data, np.full((3,), b"X", dtype=dtype))


<<<<<<< HEAD
@pytest.mark.filterwarnings(
    "ignore:Array is unsupported by ZarrsCodecPipeline. data type |U1 is not supported:UserWarning"
)
@pytest.mark.filterwarnings(
    "ignore:Array is unsupported by ZarrsCodecPipeline. data type |S1 is not supported:UserWarning"
)
=======
>>>>>>> 51664a79
@pytest.mark.parametrize(
    ("dtype", "value"),
    [
        (NullTerminatedBytes(length=1), b"Y"),
        (FixedLengthUTF32(length=1), "Y"),
        (VariableLengthUTF8(), "Y"),
    ],
)
<<<<<<< HEAD
def test_v2_encode_decode_with_data(dtype: ZDType[Any, Any], value: str, tmp_path):
=======
def test_v2_encode_decode_with_data(
    dtype: ZDType[Any, Any], value: str, tmp_path: Path
):
>>>>>>> 51664a79
    expected = np.full((3,), value, dtype=dtype.to_native_dtype())
    a = zarr.create(
        store=tmp_path,
        shape=(3,),
        zarr_format=2,
        dtype=dtype,
    )
    a[:] = expected
    data = a[:]
    np.testing.assert_equal(data, expected)


@pytest.mark.filterwarnings(
    "ignore:Array is unsupported by ZarrsCodecPipeline. codec delta is not supported:UserWarning"
)
@pytest.mark.parametrize(
    "filters", [[], [numcodecs.Delta(dtype="<i4")], [numcodecs.Zlib(level=2)]]
)
@pytest.mark.parametrize("order", ["C", "F"])
def test_v2_filters_codecs(
    filters: Any, order: Literal["C", "F"], tmp_path: Path
) -> None:
    array_fixture = [42]
    with config.set({"array.order": order}):
        arr = zarr.create(
            store=tmp_path, shape=1, dtype="<i4", zarr_format=2, filters=filters
        )
    arr[:] = array_fixture
    result = arr[:]
    np.testing.assert_array_equal(result, array_fixture)


<<<<<<< HEAD
@pytest.mark.filterwarnings("ignore")
def test_create_array_defaults(store: Store):
    """
    Test that passing compressor=None results in no compressor. Also test that the default value of the compressor
    parameter does produce a compressor.
    """
    g = zarr.open(store, mode="w", zarr_format=2)
    arr = g.create_array("one", dtype="i8", shape=(1,), chunks=(1,), compressor=None)
    assert arr._async_array.compressor is None
    assert not (arr.filters)
    arr = g.create_array("two", dtype="i8", shape=(1,), chunks=(1,))
    assert arr._async_array.compressor is not None
    assert not (arr.filters)
    arr = g.create_array(
        "three", dtype="i8", shape=(1,), chunks=(1,), compressor=Zstd()
    )
    assert arr._async_array.compressor is not None
    assert not (arr.filters)
    with pytest.raises(ValueError):  # noqa: PT011
        g.create_array(
            "four",
            dtype="i8",
            shape=(1,),
            chunks=(1,),
            compressor=None,
            compressors=None,
        )


=======
>>>>>>> 51664a79
@pytest.mark.parametrize("numpy_order", ["C", "F"])
@pytest.mark.parametrize(
    "zarr_order", ["C", pytest.param("F", marks=pytest.mark.xfail())]
)
def test_v2_non_contiguous(
    numpy_order: Literal["C", "F"], zarr_order: Literal["C", "F"], tmp_path: Path
) -> None:
    """
    Make sure zarr v2 arrays save data using the memory order given to the zarr array,
    not the memory order of the original numpy array.
    """
    store = LocalStore(tmp_path / "a_store")
    arr = zarr.create_array(
        store,
        shape=(10, 8),
        chunks=(3, 3),
        fill_value=np.nan,
        dtype="float64",
        zarr_format=2,
        filters=None,
        compressors=None,
        overwrite=True,
        order=zarr_order,
    )

    # Non-contiguous write, using numpy memory order
    a = np.arange(arr.shape[0] * arr.shape[1]).reshape(arr.shape, order=numpy_order)
    arr[6:9, 3:6] = a[6:9, 3:6]  # The slice on the RHS is important
    np.testing.assert_array_equal(arr[6:9, 3:6], a[6:9, 3:6])

    buf = sync(store.get("2.1", default_buffer_prototype()))
    assert buf is not None
    np.testing.assert_array_equal(
        a[6:9, 3:6],
        np.frombuffer(buf.to_bytes(), dtype="float64").reshape(
            (3, 3), order=zarr_order
        ),
    )
    # After writing and reading from zarr array, order should be same as zarr order
    sub_arr = arr[6:9, 3:6]
    assert isinstance(sub_arr, np.ndarray)
    if zarr_order == "F":
        assert (sub_arr).flags.f_contiguous
    else:
        assert (sub_arr).flags.c_contiguous

    store = LocalStore(tmp_path / "other_store")
    arr = zarr.create_array(
        store,
        shape=(10, 8),
        chunks=(3, 3),
        fill_value=np.nan,
        dtype="float64",
        zarr_format=2,
        compressors=None,
        filters=None,
        overwrite=True,
        order=zarr_order,
    )

    a = np.arange(9).reshape((3, 3), order=numpy_order)
    arr[6:9, 3:6] = a
    np.testing.assert_array_equal(arr[6:9, 3:6], a)
    # After writing and reading from zarr array, order should be same as zarr order
    sub_arr = arr[6:9, 3:6]
    assert isinstance(sub_arr, np.ndarray)
    if zarr_order == "F":
        assert (sub_arr).flags.f_contiguous
    else:
        assert (sub_arr).flags.c_contiguous


def test_default_compressor_deprecation_warning():
    with pytest.warns(DeprecationWarning, match="default_compressor is deprecated"):
        zarr.storage.default_compressor = "zarr.codecs.zstd.ZstdCodec()"


<<<<<<< HEAD
@pytest.mark.filterwarnings(
    # TODO: Fix handling of V2 structured data type metadata in zarrs
    "ignore:Array is unsupported by ZarrsCodecPipeline. data did not match any variant of untagged enum ArrayMetadata:UserWarning"
)
=======
>>>>>>> 51664a79
@pytest.mark.parametrize("fill_value", [None, (b"", 0, 0.0)], ids=["no_fill", "fill"])
def test_structured_dtype_roundtrip(fill_value, tmp_path) -> None:
    a = np.array(
        [(b"aaa", 1, 4.2), (b"bbb", 2, 8.4), (b"ccc", 3, 12.6)],
        dtype=[("foo", "S3"), ("bar", "i4"), ("baz", "f8")],
    )
    array_path = tmp_path / "data.zarr"
    za = zarr.create(
        shape=(3,),
        store=array_path,
        chunks=(2,),
        fill_value=fill_value,
        zarr_format=2,
        dtype=a.dtype,
    )
    if fill_value is not None:
        assert (np.array([fill_value] * a.shape[0], dtype=a.dtype) == za[:]).all()
    za[...] = a
    za = zarr.open_array(store=array_path)
    assert (a == za[:]).all()


@pytest.mark.parametrize(
    (
        "fill_value",
        "dtype",
        "expected_result",
    ),
    [
        (
            ("Alice", 30),
            np.dtype([("name", "U10"), ("age", "i4")]),
            np.array([("Alice", 30)], dtype=[("name", "U10"), ("age", "i4")])[0],
        ),
        (
            ["Bob", 25],
            np.dtype([("name", "U10"), ("age", "i4")]),
            np.array([("Bob", 25)], dtype=[("name", "U10"), ("age", "i4")])[0],
        ),
        (
            b"\x01\x00\x00\x00\x02\x00\x00\x00",
            np.dtype([("x", "i4"), ("y", "i4")]),
            np.array([(1, 2)], dtype=[("x", "i4"), ("y", "i4")])[0],
        ),
    ],
    ids=[
        "tuple_input",
        "list_input",
        "bytes_input",
    ],
)
def test_parse_structured_fill_value_valid(
    fill_value: Any, dtype: np.dtype[Any], expected_result: Any
) -> None:
    zdtype = Structured.from_native_dtype(dtype)
    result = zdtype.cast_scalar(fill_value)
    assert result.dtype == expected_result.dtype
    assert result == expected_result
    if isinstance(expected_result, np.void):
        for name in expected_result.dtype.names or []:
            assert result[name] == expected_result[name]


<<<<<<< HEAD
@pytest.mark.filterwarnings(
    # TODO: Permit this in zarrs?
    "ignore:Array is unsupported by ZarrsCodecPipeline. unsupported Zarr V2 array. unsupported fill value Null for data type bytes:UserWarning"
)
@pytest.mark.filterwarnings(
    # TODO: Fix handling of string fill values for Zarr v2 bytes data
    "ignore:Array is unsupported by ZarrsCodecPipeline. incompatible fill value .eAAAAAAAAA==. for data type bytes:UserWarning"
)
=======
>>>>>>> 51664a79
@pytest.mark.parametrize("fill_value", [None, b"x"], ids=["no_fill", "fill"])
def test_other_dtype_roundtrip(fill_value, tmp_path) -> None:
    a = np.array([b"a\0\0", b"bb", b"ccc"], dtype="V7")
    array_path = tmp_path / "data.zarr"
    za = zarr.create(
        shape=(3,),
        store=array_path,
        chunks=(2,),
        fill_value=fill_value,
        zarr_format=2,
        dtype=a.dtype,
    )
    if fill_value is not None:
        assert (np.array([fill_value] * a.shape[0], dtype=a.dtype) == za[:]).all()
    za[...] = a
    za = zarr.open_array(store=array_path)
    assert (a == za[:]).all()<|MERGE_RESOLUTION|>--- conflicted
+++ resolved
@@ -42,14 +42,10 @@
     assert np.array_equal(data, a[:, :])
 
 
-<<<<<<< HEAD
 @pytest.mark.filterwarnings(
     "ignore:Array is unsupported by ZarrsCodecPipeline. codec delta is not supported:UserWarning"
 )
-def test_codec_pipeline(store) -> None:
-=======
 def test_fill_single_value(store: Store) -> None:
->>>>>>> 51664a79
     array = zarr.create(
         store=store,
         shape=(1,),
@@ -114,15 +110,12 @@
     np.testing.assert_equal(data, np.full((3,), b"X", dtype=dtype))
 
 
-<<<<<<< HEAD
 @pytest.mark.filterwarnings(
     "ignore:Array is unsupported by ZarrsCodecPipeline. data type |U1 is not supported:UserWarning"
 )
 @pytest.mark.filterwarnings(
     "ignore:Array is unsupported by ZarrsCodecPipeline. data type |S1 is not supported:UserWarning"
 )
-=======
->>>>>>> 51664a79
 @pytest.mark.parametrize(
     ("dtype", "value"),
     [
@@ -131,13 +124,7 @@
         (VariableLengthUTF8(), "Y"),
     ],
 )
-<<<<<<< HEAD
 def test_v2_encode_decode_with_data(dtype: ZDType[Any, Any], value: str, tmp_path):
-=======
-def test_v2_encode_decode_with_data(
-    dtype: ZDType[Any, Any], value: str, tmp_path: Path
-):
->>>>>>> 51664a79
     expected = np.full((3,), value, dtype=dtype.to_native_dtype())
     a = zarr.create(
         store=tmp_path,
@@ -170,38 +157,6 @@
     np.testing.assert_array_equal(result, array_fixture)
 
 
-<<<<<<< HEAD
-@pytest.mark.filterwarnings("ignore")
-def test_create_array_defaults(store: Store):
-    """
-    Test that passing compressor=None results in no compressor. Also test that the default value of the compressor
-    parameter does produce a compressor.
-    """
-    g = zarr.open(store, mode="w", zarr_format=2)
-    arr = g.create_array("one", dtype="i8", shape=(1,), chunks=(1,), compressor=None)
-    assert arr._async_array.compressor is None
-    assert not (arr.filters)
-    arr = g.create_array("two", dtype="i8", shape=(1,), chunks=(1,))
-    assert arr._async_array.compressor is not None
-    assert not (arr.filters)
-    arr = g.create_array(
-        "three", dtype="i8", shape=(1,), chunks=(1,), compressor=Zstd()
-    )
-    assert arr._async_array.compressor is not None
-    assert not (arr.filters)
-    with pytest.raises(ValueError):  # noqa: PT011
-        g.create_array(
-            "four",
-            dtype="i8",
-            shape=(1,),
-            chunks=(1,),
-            compressor=None,
-            compressors=None,
-        )
-
-
-=======
->>>>>>> 51664a79
 @pytest.mark.parametrize("numpy_order", ["C", "F"])
 @pytest.mark.parametrize(
     "zarr_order", ["C", pytest.param("F", marks=pytest.mark.xfail())]
@@ -279,13 +234,10 @@
         zarr.storage.default_compressor = "zarr.codecs.zstd.ZstdCodec()"
 
 
-<<<<<<< HEAD
 @pytest.mark.filterwarnings(
     # TODO: Fix handling of V2 structured data type metadata in zarrs
     "ignore:Array is unsupported by ZarrsCodecPipeline. data did not match any variant of untagged enum ArrayMetadata:UserWarning"
 )
-=======
->>>>>>> 51664a79
 @pytest.mark.parametrize("fill_value", [None, (b"", 0, 0.0)], ids=["no_fill", "fill"])
 def test_structured_dtype_roundtrip(fill_value, tmp_path) -> None:
     a = np.array(
@@ -349,7 +301,6 @@
             assert result[name] == expected_result[name]
 
 
-<<<<<<< HEAD
 @pytest.mark.filterwarnings(
     # TODO: Permit this in zarrs?
     "ignore:Array is unsupported by ZarrsCodecPipeline. unsupported Zarr V2 array. unsupported fill value Null for data type bytes:UserWarning"
@@ -358,8 +309,6 @@
     # TODO: Fix handling of string fill values for Zarr v2 bytes data
     "ignore:Array is unsupported by ZarrsCodecPipeline. incompatible fill value .eAAAAAAAAA==. for data type bytes:UserWarning"
 )
-=======
->>>>>>> 51664a79
 @pytest.mark.parametrize("fill_value", [None, b"x"], ids=["no_fill", "fill"])
 def test_other_dtype_roundtrip(fill_value, tmp_path) -> None:
     a = np.array([b"a\0\0", b"bb", b"ccc"], dtype="V7")
