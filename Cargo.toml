--- conflicted
+++ resolved
@@ -10,7 +10,7 @@
 
 [dependencies]
 pyo3 = { version = "0.21.0", features = ["extension-module"] }
-zarrs = { version="0.17.0-beta.3" }
+zarrs = { version = "0.17.0-beta.3" }
 zarrs_http = "0.1.0"
 paste = "1.0"
 dlpark = { version = "0.4.1", features = ["pyo3"] }
@@ -19,11 +19,8 @@
 # fix for https://stackoverflow.com/questions/76593417/package-openssl-was-not-found-in-the-pkg-config-search-path
 openssl = { version = "0.10", features = ["vendored"] }
 numpy = "0.21"
-<<<<<<< HEAD
 static_assertions = "1.1.0"
-=======
 unsafe_cell_slice = "0.1.0"
->>>>>>> 14bc6ff1
 
 [profile.release]
 lto = true